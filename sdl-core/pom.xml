<!--
  ~ Smart Data Lake - Build your data lake the smart way.
  ~
  ~ Copyright © 2019-2020 ELCA Informatique SA (<https://www.elca.ch>)
  ~
  ~ This program is free software: you can redistribute it and/or modify
  ~ it under the terms of the GNU General Public License as published by
  ~ the Free Software Foundation, either version 3 of the License, or
  ~ (at your option) any later version.
  ~
  ~ This program is distributed in the hope that it will be useful,
  ~ but WITHOUT ANY WARRANTY; without even the implied warranty of
  ~ MERCHANTABILITY or FITNESS FOR A PARTICULAR PURPOSE.  See the
  ~ GNU General Public License for more details.
  ~
  ~ You should have received a copy of the GNU General Public License
  ~ along with this program. If not, see <http://www.gnu.org/licenses/>.
  -->
<project xmlns="http://maven.apache.org/POM/4.0.0" xmlns:xsi="http://www.w3.org/2001/XMLSchema-instance" xsi:schemaLocation="http://maven.apache.org/POM/4.0.0 http://maven.apache.org/xsd/maven-4.0.0.xsd">
	<modelVersion>4.0.0</modelVersion>

	<parent>
		<groupId>io.smartdatalake</groupId>
		<artifactId>sdl-parent</artifactId>
		<version>2.0.0-SNAPSHOT</version>
		<relativePath>../pom.xml</relativePath>
	</parent>

	<artifactId>sdl-core_${scala.minor.version}</artifactId>
	<packaging>jar</packaging>

	<name>sdl-core</name>

	<dependencies>
		<dependency>
			<groupId>com.databricks</groupId>
			<artifactId>dbutils-api_2.11</artifactId>
			<version>0.0.4</version>
		</dependency>
		<dependency>
			<groupId>org.slf4j</groupId>
			<artifactId>slf4j-api</artifactId>
		</dependency>
		<dependency>
			<groupId>com.github.scopt</groupId>
			<artifactId>scopt_${scala.minor.version}</artifactId>
			<version>${scopt.version}</version>
		</dependency>

		<!-- hadoop-common is an used undeclared dependency, but if we would explicitly list it we would need to duplicate the exclusions as in spark-parent.
		     If we don't declare it, we get the exclusion over import of spark-parent dependencyManagement, which is more valuable -->
		<!--dependency>
			<groupId>org.apache.hadoop</groupId>
			<artifactId>hadoop-common</artifactId>
			<version>${hadoop.version}</version>
		</dependency-->

		<dependency>
			<groupId>org.apache.spark</groupId>
			<artifactId>spark-core_${scala.minor.version}</artifactId>
			<version>${spark.version}</version>
			<scope>${spark.deps.scope}</scope>
		</dependency>

		<dependency>
			<groupId>org.apache.spark</groupId>
			<artifactId>spark-sql_${scala.minor.version}</artifactId>
			<version>${spark.version}</version>
			<scope>${spark.deps.scope}</scope>
		</dependency>

		<dependency>
			<groupId>org.apache.spark</groupId>
			<artifactId>spark-hive_${scala.minor.version}</artifactId>
			<version>${spark.version}</version>
			<scope>${spark.deps.scope}</scope>
		</dependency>

		<dependency>
			<groupId>org.apache.spark</groupId>
			<artifactId>spark-catalyst_${scala.minor.version}</artifactId>
			<version>${spark.version}</version>
			<scope>${spark.deps.scope}</scope>
		</dependency>

		<dependency>
			<groupId>io.smartdatalake</groupId>
			<artifactId>spark-extensions_${scala.minor.version}</artifactId>
<<<<<<< HEAD
			<version>2.0.5</version>
=======
			<version>1.2.3</version>
>>>>>>> 04188c08
		</dependency>

		<dependency>
			<groupId>com.databricks</groupId>
			<artifactId>spark-xml_${scala.minor.version}</artifactId>
			<version>${databricks.spark-xml.version}</version>
			<scope>runtime</scope>
		</dependency>

		<dependency>
			<groupId>org.apache.spark</groupId>
			<artifactId>spark-avro_${scala.minor.version}</artifactId>
			<version>${spark.version}</version>
			<scope>${spark.deps.scope}</scope>
		</dependency>

		<!-- this needs to have compile scope, if it's runtime it doesnt compile anymore -->
		<!-- this is an unused declared dependency, but it's needed to override scope -->
		<dependency>
			<groupId>org.apache.spark</groupId>
			<artifactId>spark-tags_${scala.minor.version}</artifactId>
			<version>${spark.version}</version>
			<scope>compile</scope>
		</dependency>

		<dependency>
			<groupId>commons-io</groupId>
			<artifactId>commons-io</artifactId>
			<version>${commons-io.version}</version>
		</dependency>

		<dependency>
			<groupId>com.healthmarketscience.jackcess</groupId>
			<artifactId>jackcess</artifactId>
			<version>2.1.11</version>
		</dependency>

		<dependency>
			<groupId>com.crealytics</groupId>
			<artifactId>spark-excel_${scala.minor.version}</artifactId>
			<version>${spark.excel.version}</version>
			<scope>compile</scope>
		</dependency>
		<dependency>
			<groupId>org.apache.poi</groupId>
			<artifactId>poi</artifactId>
		</dependency>
		<dependency>
			<groupId>org.apache.poi</groupId>
			<artifactId>poi-ooxml</artifactId>
		</dependency>

		<dependency>
			<groupId>net.sf.ucanaccess</groupId>
			<artifactId>ucanaccess</artifactId>
			<version>${ucanaccess.version}</version>
			<scope>runtime</scope>
		</dependency>

		<dependency>
			<groupId>com.hierynomus</groupId>
			<artifactId>sshj</artifactId>
			<version>${sshj.version}</version>
		</dependency>
		<dependency>
			<groupId>net.i2p.crypto</groupId>
			<artifactId>eddsa</artifactId>
			<version>0.3.0</version>
		</dependency>

		<dependency>
			<groupId>org.scala-lang</groupId>
			<artifactId>scala-library</artifactId>
		</dependency>
		<dependency>
			<groupId>org.scala-lang</groupId>
			<artifactId>scala-reflect</artifactId>
		</dependency>
		<dependency>
			<groupId>org.scala-lang</groupId>
			<artifactId>scala-compiler</artifactId>
		</dependency>
		<dependency>
			<groupId>org.scala-lang.modules</groupId>
			<artifactId>scala-xml_${scala.minor.version}</artifactId>
		</dependency>

		<dependency>
			<groupId>com.typesafe</groupId>
			<artifactId>config</artifactId>
		</dependency>
		<dependency>
			<groupId>com.github.kxbmap</groupId>
			<artifactId>configs_${scala.minor.version}</artifactId>
		</dependency>

		<dependency>
			<groupId>org.scalaj</groupId>
			<artifactId>scalaj-http_${scala.minor.version}</artifactId>
			<version>2.3.0</version>
		</dependency>

		<!-- Start Keycloak dependencies -->
		<dependency>
			<groupId>org.keycloak</groupId>
			<artifactId>keycloak-core</artifactId>
			<version>${keycloak.version}</version>
		</dependency>
		<dependency>
			<groupId>org.keycloak</groupId>
			<artifactId>keycloak-admin-client</artifactId>
			<version>${keycloak.version}</version>
		</dependency>

		<!--  only used for keycloak admin api -->
		<dependency>
			<groupId>org.jboss.resteasy</groupId>
			<artifactId>resteasy-client</artifactId>
			<version>3.1.3.Final</version>
			<scope>runtime</scope>
		</dependency>
		<!-- End Keycloak dependencies -->

		<dependency>
			<groupId>io.monix</groupId>
			<artifactId>monix-eval_${scala.minor.version}</artifactId>
			<version>${monix.version}</version>
		</dependency>
		<dependency>
			<groupId>io.monix</groupId>
			<artifactId>monix-execution_${scala.minor.version}</artifactId>
			<version>${monix.version}</version>
		</dependency>

		<dependency>
			<groupId>com.github.mutcianm</groupId>
			<artifactId>ascii-graphs_${scala.minor.version}</artifactId>
			<version>0.0.6</version>
		</dependency>

		<dependency>
			<groupId>org.apache.commons</groupId>
			<artifactId>commons-pool2</artifactId>
			<version>2.8.0</version>
		</dependency>

		<dependency>
			<groupId>io.delta</groupId>
			<artifactId>delta-core_${scala.minor.version}</artifactId>
			<version>${deltaTable.version}</version>
		</dependency>

		<dependency>
			<groupId>org.apache.tika</groupId>
			<artifactId>tika-core</artifactId>
			<version>1.24.1</version>
			<scope>compile</scope>
		</dependency>

		<!-- TEST dependencies -->
		<dependency>
			<groupId>org.scalatest</groupId>
			<artifactId>scalatest_${scala.minor.version}</artifactId>
			<scope>test</scope>
		</dependency>
		<dependency>
			<groupId>org.scalactic</groupId>
			<artifactId>scalactic_${scala.minor.version}</artifactId>
			<scope>test</scope>
		</dependency>
		<dependency>
			<groupId>org.scalacheck</groupId>
			<artifactId>scalacheck_${scala.minor.version}</artifactId>
			<scope>test</scope>
		</dependency>
		<!-- Log4j is used in some unit tests to disable some exception logging -->
		<dependency>
			<groupId>log4j</groupId>
			<artifactId>log4j</artifactId>
			<scope>test</scope>
		</dependency>

		<dependency>
			<groupId>org.apache.sshd</groupId>
			<artifactId>sshd-sftp</artifactId>
			<version>${sshd.test.version}</version>
			<scope>test</scope>
		</dependency>
		<dependency>
			<groupId>org.apache.sshd</groupId>
			<artifactId>sshd-common</artifactId>
			<version>${sshd.test.version}</version>
			<scope>test</scope>
		</dependency>
		<dependency>
			<groupId>org.apache.sshd</groupId>
			<artifactId>sshd-core</artifactId>
			<version>${sshd.test.version}</version>
			<scope>test</scope>
		</dependency>
		<dependency>
			<groupId>com.github.tomakehurst</groupId>
			<artifactId>wiremock-standalone</artifactId>
			<version>2.25.1</version>
			<scope>test</scope>
		</dependency>

		<dependency>
			<groupId>io.circe</groupId>
			<artifactId>circe-yaml_${scala.minor.version}</artifactId>
			<version>0.10.1</version>
			<scope>test</scope>
		</dependency>
		<dependency>
			<groupId>io.circe</groupId>
			<artifactId>circe-generic_${scala.minor.version}</artifactId>
			<version>0.12.0-M3</version>
			<scope>test</scope>
		</dependency>

	</dependencies>

	<build>

		<sourceDirectory>src/main/scala</sourceDirectory>
		<testSourceDirectory>src/test/scala</testSourceDirectory>
		<resources>
			<resource>
				<directory>src/main/resources</directory>
			</resource>
			<resource>
				<targetPath>META-INF</targetPath>
				<directory>${basedir}</directory>
				<filtering>false</filtering>
				<includes>
					<include>COPYING</include> <!-- the file containing the license text -->
				</includes>
			</resource>
		</resources>
		<testResources>
			<testResource>
				<directory>src/test/resources</directory>
			</testResource>
		</testResources>

		<plugins>
			<!-- Compiles Scala sources. -->
			<plugin>
				<groupId>net.alchim31.maven</groupId>
				<artifactId>scala-maven-plugin</artifactId>
			</plugin>

			<!-- rewrite pom for compiling with different scala version profiles -->
			<plugin>
				<groupId>org.spurint.maven.plugins</groupId>
				<artifactId>scala-cross-maven-plugin</artifactId>
			</plugin>

			<!-- Copies files in resources folders to target folder. -->
			<plugin>
				<groupId>org.apache.maven.plugins</groupId>
				<artifactId>maven-resources-plugin</artifactId>
			</plugin>

			<!-- Checks whether source files have the specified license header. -->
			<plugin>
				<groupId>com.mycila</groupId>
				<artifactId>license-maven-plugin</artifactId>
			</plugin>

			<!-- Creates the jar without dependencies -->
			<plugin>
				<groupId>org.apache.maven.plugins</groupId>
				<artifactId>maven-jar-plugin</artifactId>
				<!-- create an additional test-jar file to reuse test utils in other modules -->
				<executions>
					<execution>
						<id>test-jar</id>
						<phase>package</phase>
						<goals>
							<goal>test-jar</goal>
						</goals>
						<configuration>
							<classifier>test-jar</classifier>
							<includes>
								<include>**/testutils/**</include>
							</includes>
						</configuration>
					</execution>
				</executions>
			</plugin>

			<!-- Creates a JAR file with the source files of the project. -->
			<plugin>
				<groupId>org.apache.maven.plugins</groupId>
				<artifactId>maven-source-plugin</artifactId>
			</plugin>

			<!-- Builds executable fat-jar that includes all dependencies -->
			<plugin>
				<groupId>org.apache.maven.plugins</groupId>
				<artifactId>maven-assembly-plugin</artifactId>
			</plugin>

			<!-- Executes units tests with scalatest  -->
			<plugin>
				<groupId>org.scalatest</groupId>
				<artifactId>scalatest-maven-plugin</artifactId>
			</plugin>

			<!-- Checks for declared but unused and undeclared but used dependencies in the verify stage -->
			<plugin>
				<groupId>org.apache.maven.plugins</groupId>
				<artifactId>maven-dependency-plugin</artifactId>
			</plugin>

			<!-- check for dependency version conflicts -->
			<plugin>
				<groupId>org.apache.maven.plugins</groupId>
				<artifactId>maven-enforcer-plugin</artifactId>
			</plugin>

		</plugins>
	</build>
</project><|MERGE_RESOLUTION|>--- conflicted
+++ resolved
@@ -86,11 +86,7 @@
 		<dependency>
 			<groupId>io.smartdatalake</groupId>
 			<artifactId>spark-extensions_${scala.minor.version}</artifactId>
-<<<<<<< HEAD
 			<version>2.0.5</version>
-=======
-			<version>1.2.3</version>
->>>>>>> 04188c08
 		</dependency>
 
 		<dependency>
