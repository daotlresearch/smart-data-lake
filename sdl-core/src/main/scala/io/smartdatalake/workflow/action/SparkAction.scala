/*
 * Smart Data Lake - Build your data lake the smart way.
 *
 * Copyright © 2019-2020 ELCA Informatique SA (<https://www.elca.ch>)
 *
 * This program is free software: you can redistribute it and/or modify
 * it under the terms of the GNU General Public License as published by
 * the Free Software Foundation, either version 3 of the License, or
 * (at your option) any later version.
 *
 * This program is distributed in the hope that it will be useful,
 * but WITHOUT ANY WARRANTY; without even the implied warranty of
 * MERCHANTABILITY or FITNESS FOR A PARTICULAR PURPOSE.  See the
 * GNU General Public License for more details.
 *
 * You should have received a copy of the GNU General Public License
 * along with this program. If not, see <http://www.gnu.org/licenses/>.
 */

package io.smartdatalake.workflow.action

import java.time.Duration

import io.smartdatalake.definitions._
import io.smartdatalake.metrics.NoMetricsFoundException
import io.smartdatalake.util.hdfs.PartitionValues
import io.smartdatalake.util.misc.DataFrameUtil.{DfSDL, getEmptyDataFrame}
import io.smartdatalake.util.misc.{DataFrameUtil, DefaultExpressionData, SparkExpressionUtil}
import io.smartdatalake.util.streaming.DummyStreamProvider
import io.smartdatalake.workflow.ExecutionPhase.ExecutionPhase
import io.smartdatalake.workflow.action.ActionHelper.{filterBlacklist, filterWhitelist}
import io.smartdatalake.workflow.action.customlogic.CustomDfTransformerConfig
import io.smartdatalake.workflow.dataobject._
import io.smartdatalake.workflow.{ActionPipelineContext, ExecutionPhase, SparkSubFeed, SubFeed}
import org.apache.spark.sql.functions.{col, lit}
import org.apache.spark.sql.streaming.Trigger
import org.apache.spark.sql.{Column, DataFrame, SparkSession}

private[smartdatalake] abstract class SparkAction extends Action {

  /**
   * Stop propagating input DataFrame through action and instead get a new DataFrame from DataObject.
   * This can help to save memory and performance if the input DataFrame includes many transformations from previous Actions.
   * The new DataFrame will be initialized according to the SubFeed's partitionValues.
   */
  def breakDataFrameLineage: Boolean

  /**
   * Force persisting input DataFrame's on Disk.
   * This improves performance if dataFrame is used multiple times in the transformation and can serve as a recovery point
   * in case a task get's lost.
   * Note that DataFrames are persisted automatically by the previous Action if later Actions need the same data. To avoid this
   * behaviour set breakDataFrameLineage=false.
   */
  def persist: Boolean

  override def prepare(implicit session: SparkSession, context: ActionPipelineContext): Unit = {
    super.prepare
    executionMode.foreach(_.prepare(id))
  }

  /**
   * Enriches SparkSubFeed with DataFrame if not existing
   *
   * @param input input data object.
   * @param subFeed input SubFeed.
   */
  def enrichSubFeedDataFrame(input: DataObject with CanCreateDataFrame, subFeed: SparkSubFeed, phase: ExecutionPhase)(implicit session: SparkSession, context: ActionPipelineContext): SparkSubFeed = {
    assert(input.id == subFeed.dataObjectId, s"($id) DataObject.Id ${input.id} doesnt match SubFeed.DataObjectId ${subFeed.dataObjectId} ")
    assert(phase!=ExecutionPhase.Prepare, "Strangely enrichSubFeedDataFrame got called in phase prepare. It should only be called in Init and Exec.")
    executionMode match {
      case Some(m: SparkStreamingOnceMode) if !context.simulation =>
        if (subFeed.dataFrame.isEmpty || phase==ExecutionPhase.Exec) { // in exec phase we always needs a fresh streaming DataFrame
          // recreate DataFrame from DataObject
          assert(input.isInstanceOf[CanCreateStreamingDataFrame], s"($id) DataObject ${input.id} doesn't implement CanCreateStreamingDataFrame. Can not create StreamingDataFrame for executionMode=SparkStreamingOnceMode")
          logger.info(s"getting streaming DataFrame for ${input.id}")
          val df = input.asInstanceOf[CanCreateStreamingDataFrame].getStreamingDataFrame(m.inputOptions, subFeed.dataFrame.map(_.schema))
            .colNamesLowercase // convert to lower case by default
          subFeed.copy(dataFrame = Some(df), partitionValues = Seq()) // remove partition values for streaming mode
        } else if (subFeed.isStreaming.contains(false)) {
          // convert to dummy streaming DataFrame
          val emptyStreamingDataFrame = subFeed.dataFrame.map(df => DummyStreamProvider.getDummyDf(df.schema))
          subFeed.copy(dataFrame = emptyStreamingDataFrame, partitionValues = Seq()) // remove partition values for streaming mode
        } else subFeed
      case _ =>
        // count reuse of subFeed.dataFrame for caching/release in exec phase
        if (phase == ExecutionPhase.Init && subFeed.hasReusableDataFrame && Environment.enableAutomaticDataFrameCaching)
          context.rememberDataFrameReuse(subFeed.dataObjectId, subFeed.partitionValues, id)
        // process subfeed
        if (phase==ExecutionPhase.Exec) {
          // check if dataFrame must be created
          if (subFeed.dataFrame.isEmpty || subFeed.isDummy || subFeed.isStreaming.contains(true)) {
            // validate partition values existing for input
            input match {
              case partitionedInput: DataObject with CanHandlePartitions if subFeed.partitionValues.nonEmpty && (context.phase == ExecutionPhase.Exec || subFeed.isDAGStart) =>
                val completePartitionValues = subFeed.partitionValues.filter(_.keys == partitionedInput.partitions.toSet)
                val expectedPartitions = partitionedInput.filterExpectedPartitionValues(completePartitionValues)
                val missingPartitionValues = if (expectedPartitions.nonEmpty) PartitionValues.checkExpectedPartitionValues(partitionedInput.listPartitions, expectedPartitions) else Seq()
                assert(missingPartitionValues.isEmpty, s"($id) partitions ${missingPartitionValues.mkString(", ")} missing for ${input.id}")
              case _ => Unit
            }
            // recreate DataFrame from DataObject if not skipped
            val df = if (!subFeed.isSkipped) {
              logger.info(s"($id) getting DataFrame for ${input.id}" + (if (subFeed.partitionValues.nonEmpty) s" filtered by partition values ${subFeed.partitionValues.mkString(" ")}" else ""))
              input.getDataFrame(subFeed.partitionValues)
                .colNamesLowercase // convert to lower case by default
            } else {
              // if skipped create empty DataFrame
              createEmptyDataFrame(input, subFeed)
            }
            val filteredDf = filterDataFrame(df, subFeed.partitionValues, subFeed.getFilterCol)
            subFeed.copy(dataFrame = Some(filteredDf))
          } else {
            // existing DataFrame can be used
            subFeed
          }
        } else {
          // phase != exec
          if (subFeed.dataFrame.isEmpty) {
            // create a dummy dataframe if possible as we are not in exec phase
            val df = createEmptyDataFrame(input, subFeed)
            val filteredDf = filterDataFrame(df, subFeed.partitionValues, subFeed.getFilterCol)
            subFeed.copy(dataFrame = Some(filteredDf), isDummy = true)
          } else if (subFeed.isStreaming.contains(true)) {
            // convert to empty normal DataFrame
            val emptyNormalDataFrame = subFeed.dataFrame.map(df => DataFrameUtil.getEmptyDataFrame(df.schema))
            subFeed.copy(dataFrame = emptyNormalDataFrame)
          } else subFeed
        }
    }
  }

  def createEmptyDataFrame(dataObject: DataObject with CanCreateDataFrame, subFeed: SparkSubFeed)(implicit session: SparkSession, context: ActionPipelineContext): DataFrame = {
    val schema = dataObject match {
      case sparkFileInput: SparkFileDataObject => sparkFileInput.getSchema(false).map(dataObject.createReadSchema)
      case userDefInput: UserDefinedSchema => userDefInput.schema.map(dataObject.createReadSchema)
      case _ => None
    }
    schema.map( s => DataFrameUtil.getEmptyDataFrame(s))
      .getOrElse(dataObject.getDataFrame(subFeed.partitionValues).where("false"))
      .colNamesLowercase // convert to lower case by default
  }

  /**
   * writes subfeed to output respecting given execution mode
   * @return true if no data was transfered, otherwise false
   */
  def writeSubFeed(subFeed: SparkSubFeed, output: DataObject with CanWriteDataFrame, isRecursiveInput: Boolean = false)(implicit session: SparkSession, context: ActionPipelineContext): Boolean = {
    assert(!subFeed.isDummy, s"($id) Can not write dummy DataFrame to ${output.id}")
    // write
    executionMode match {
      case Some(m: SparkStreamingOnceMode) =>
        // Write in streaming mode - use spark streaming with Trigger.Once and awaitTermination
        assert(subFeed.dataFrame.get.isStreaming, s"($id) ExecutionMode ${m.getClass} needs streaming DataFrame in SubFeed")
        val streamingQuery = output.writeStreamingDataFrame(subFeed.dataFrame.get, Trigger.Once, m.outputOptions, m.checkpointLocation, s"$id writing ${output.id}", m.outputMode)
        streamingQuery.awaitTermination
        val noData = streamingQuery.lastProgress.numInputRows == 0
        if (noData) logger.info(s"($id) no data to process for ${output.id} in streaming mode")
        // return
        noData
      case None | Some(_: PartitionDiffMode) | Some(_: SparkIncrementalMode) | Some(_: FailIfNoPartitionValuesMode) | Some(_: CustomPartitionMode) | Some(_: ProcessAllMode) =>
        // Auto persist if dataFrame is reused later
        val preparedSubFeed = if (context.dataFrameReuseStatistics.contains((output.id, subFeed.partitionValues))) {
          val partitionValuesStr = if (subFeed.partitionValues.nonEmpty) s" and partitionValues ${subFeed.partitionValues.mkString(", ")}" else ""
          logger.info(s"($id) Caching dataframe for ${output.id}$partitionValuesStr")
          subFeed.persist
        } else subFeed
        // Write in batch mode
        assert(!preparedSubFeed.dataFrame.get.isStreaming, s"($id) Input from ${preparedSubFeed.dataObjectId} is a streaming DataFrame, but executionMode!=${SparkStreamingOnceMode.getClass.getSimpleName}")
        assert(!preparedSubFeed.isDummy, s"($id) Input from ${preparedSubFeed.dataObjectId} is a dummy. Cannot write dummy DataFrame.")
        assert(!preparedSubFeed.isSkipped, s"($id) Input from ${preparedSubFeed.dataObjectId} is a skipped. Cannot write skipped DataFrame.")
        output.writeDataFrame(preparedSubFeed.dataFrame.get, preparedSubFeed.partitionValues, isRecursiveInput)
        // return noData
        false
      case x => throw new IllegalStateException( s"($id) ExecutionMode $x is not supported")
    }
  }

  /**
   * Transform the DataFrame of a SubFeed
   */
  def subFeedDfTransformer(fnTransform: DataFrame => DataFrame)(subFeed: SparkSubFeed): SparkSubFeed = {
    subFeed.copy(dataFrame = subFeed.dataFrame.map(fnTransform))
  }

  /**
   * applies multiple transformations to a SubFeed
   */
  def multiTransformDataFrame(inputDf: DataFrame, transformers: Seq[DataFrame => DataFrame]): DataFrame = {
    transformers.foldLeft(inputDf){
      case (df, transform) => transform(df)
    }
  }

  /**
   * apply custom transformation
   */
  def applyCustomTransformation(transformer: CustomDfTransformerConfig, subFeed: SparkSubFeed)(df: DataFrame)(implicit session: SparkSession, context: ActionPipelineContext): DataFrame = {
    transformer.transform(id, subFeed.partitionValues, df, subFeed.dataObjectId)
  }

  /**
   * applies additionalColumns
   */
  def applyAdditionalColumns(additionalColumns: Map[String,String], partitionValues: Seq[PartitionValues])(df: DataFrame)(implicit session: SparkSession, context: ActionPipelineContext): DataFrame = {
    val data = DefaultExpressionData.from(context, partitionValues)
    additionalColumns.foldLeft(df){
      case (df, (colName, expr)) =>
        val value = SparkExpressionUtil.evaluate[DefaultExpressionData,Any](id, Some("additionalColumns"), expr, data)
        df.withColumn(colName, lit(value.orNull))
    }
  }

  /**
   * applies filterClauseExpr
   */
  def applyFilter(filterClauseExpr: Column)(df: DataFrame): DataFrame = df.where(filterClauseExpr)

  /**
   * applies type casting decimal -> integral/float
   */
  def applyCastDecimal2IntegralFloat(df: DataFrame): DataFrame = df.castAllDecimal2IntegralFloat

  /**
   * applies all the transformations above
   */
  def applyTransformations(inputSubFeed: SparkSubFeed,
                           transformation: Option[CustomDfTransformerConfig],
                           columnBlacklist: Option[Seq[String]],
                           columnWhitelist: Option[Seq[String]],
                           additionalColumns: Option[Map[String,String]],
                           standardizeDatatypes: Boolean,
                           additionalTransformers: Seq[(DataFrame => DataFrame)],
                           filterClauseExpr: Option[Column] = None)
                          (implicit session: SparkSession, context: ActionPipelineContext): DataFrame = {

    val transformers = Seq(
      transformation.map( t => applyCustomTransformation(t, inputSubFeed) _),
      columnBlacklist.map(filterBlacklist),
      columnWhitelist.map(filterWhitelist),
      additionalColumns.map( m => applyAdditionalColumns(m, inputSubFeed.partitionValues) _),
      filterClauseExpr.map(applyFilter),
      (if (standardizeDatatypes) Some(applyCastDecimal2IntegralFloat _) else None) // currently we cast decimals away only but later we may add further type casts
    ).flatten ++ additionalTransformers

    // return
    multiTransformDataFrame(inputSubFeed.dataFrame.get, transformers)
  }

  /**
   * The transformed DataFrame is validated to have the output's partition columns included, partition columns are moved to the end and SubFeeds partition values updated.
   *
   * @param output output DataObject
   * @param subFeed SubFeed with transformed DataFrame
   * @return validated and updated SubFeed
   */
  def validateAndUpdateSubFeed(output: DataObject, subFeed: SparkSubFeed)(implicit session: SparkSession, context: ActionPipelineContext): SparkSubFeed = {
    output match {
      case partitionedDO: CanHandlePartitions =>
        // validate output partition columns exist in DataFrame
        subFeed.dataFrame.foreach(df => validateDataFrameContainsCols(df, partitionedDO.partitions, s"for ${output.id}"))
        // adapt subfeed
        subFeed
          .updatePartitionValues(partitionedDO.partitions, breakLineageOnChange = false)
          .movePartitionColumnsLast(partitionedDO.partitions)
<<<<<<< HEAD
      case _ =>
        context.phase match {
          case ExecutionPhase.Init => subFeed.clearPartitionValues
          case _ => subFeed.copy(partitionValues = Seq())
        }
=======
      case _ => subFeed.clearPartitionValues(breakLineageOnChange = false)
>>>>>>> e62146a4
    }
  }

  /**
   * Validate that DataFrame contains a given list of columns, throwing an exception otherwise.
   *
   * @param df DataFrame to validate
   * @param columns Columns that must exist in DataFrame
   * @param debugName name to mention in exception
   */
  def validateDataFrameContainsCols(df: DataFrame, columns: Seq[String], debugName: String): Unit = {
    val missingColumns = columns.diff(df.columns)
    assert(missingColumns.isEmpty, s"DataFrame $debugName doesn't include columns ${missingColumns.mkString(", ")}")
  }

  /**
   * Filter DataFrame with given partition values
   *
   * @param df DataFrame to filter
   * @param partitionValues partition values to use as filter condition
   * @param genericFilter filter expression to apply
   * @return filtered DataFrame
   */
  def filterDataFrame(df: DataFrame, partitionValues: Seq[PartitionValues], genericFilter: Option[Column]): DataFrame = {
    // apply partition filter
    val partitionValuesColumn = partitionValues.flatMap(_.keys).distinct
    val dfPartitionFiltered = if (partitionValues.isEmpty) df
    else if (partitionValuesColumn.size == 1) {
      // filter with Sql "isin" expression if only one column
      val filterExpr = col(partitionValuesColumn.head).isin(partitionValues.flatMap(_.elements.values):_*)
      df.where(filterExpr)
    } else {
      // filter with and/or expression if multiple partition columns
      val filterExpr = partitionValues.map(_.getSparkExpr).reduce( (a,b) => a or b)
      df.where(filterExpr)
    }
    // apply generic filter
    if (genericFilter.isDefined) dfPartitionFiltered.where(genericFilter.get)
    else dfPartitionFiltered
  }

  /**
   * Applies changes to a SubFeed from a previous action in order to be used as input for this actions transformation.
   */
  def prepareInputSubFeed(input: DataObject with CanCreateDataFrame, subFeed: SparkSubFeed, ignoreFilters: Boolean = false)(implicit session: SparkSession, context: ActionPipelineContext): SparkSubFeed = {
    // persist if requested
    var preparedSubFeed = if (persist) subFeed.persist else subFeed
    // create dummy DataFrame if read schema is different from write schema on this DataObject
    val writeSchema = preparedSubFeed.dataFrame.map(_.schema)
    val readSchema = preparedSubFeed.dataFrame.map(df => input.createReadSchema(df.schema))
    val schemaChanges = writeSchema != readSchema
    require(!context.simulation || !schemaChanges, s"($id) write & read schema is not the same for ${input.id}. Need to create a dummy DataFrame, but this is not allowed in simulation!")
    preparedSubFeed = if (schemaChanges) preparedSubFeed.convertToDummy(readSchema.get) else preparedSubFeed
    // remove potential filter and partition values added by execution mode
    if (ignoreFilters) preparedSubFeed = preparedSubFeed.clearFilter().clearPartitionValues()
    // break lineage if requested or if it's a streaming DataFrame or if a filter expression is set
    if (breakDataFrameLineage || preparedSubFeed.isStreaming.contains(true) || preparedSubFeed.filter.isDefined) preparedSubFeed = preparedSubFeed.breakLineage
    // return
    preparedSubFeed
  }

  override def postExec(inputSubFeeds: Seq[SubFeed], outputSubFeeds: Seq[SubFeed])(implicit session: SparkSession, context: ActionPipelineContext): Unit = {
    super.postExec(inputSubFeeds, outputSubFeeds)
    // auto-unpersist DataFrames no longer needed
    inputSubFeeds
      .collect { case subFeed: SparkSubFeed => subFeed }
      .foreach { subFeed =>
        if (context.forgetDataFrameReuse(subFeed.dataObjectId, subFeed.partitionValues, id).contains(0)) {
          logger.info(s"($id) Removing cached DataFrame for ${subFeed.dataObjectId} and partitionValues=${subFeed.partitionValues.mkString(", ")}")
          subFeed.dataFrame.foreach(_.unpersist)
        }
    }
  }

  def logWritingStarted(subFeed: SparkSubFeed)(implicit session: SparkSession): Unit = {
    val msg = s"writing to ${subFeed.dataObjectId}" + (if (subFeed.partitionValues.nonEmpty) s", partitionValues ${subFeed.partitionValues.mkString(" ")}" else "")
    logger.info(s"($id) start " + msg)
    setSparkJobMetadata(Some(msg))
  }

  def logWritingFinished(subFeed: SparkSubFeed, noData: Boolean, duration: Duration)(implicit session: SparkSession): Unit = {
    setSparkJobMetadata()
    val metricsLog = if (noData) ", no data found"
    else try {
      getFinalMetrics(subFeed.dataObjectId).map(_.getMainInfos).map(" "+_.map( x => x._1+"="+x._2).mkString(" ")).getOrElse("")
    } catch {
      // for some DataSources Spark optimizer doesn't execute anything if DataFrame is empty
      case _: NoMetricsFoundException if subFeed.dataFrame.get.isEmpty => ", dataFrame is empty, no metrics found"
    }
    logger.info(s"($id) finished writing DataFrame to ${subFeed.dataObjectId.id}: jobDuration=$duration" + metricsLog)
  }

}<|MERGE_RESOLUTION|>--- conflicted
+++ resolved
@@ -263,15 +263,7 @@
         subFeed
           .updatePartitionValues(partitionedDO.partitions, breakLineageOnChange = false)
           .movePartitionColumnsLast(partitionedDO.partitions)
-<<<<<<< HEAD
-      case _ =>
-        context.phase match {
-          case ExecutionPhase.Init => subFeed.clearPartitionValues
-          case _ => subFeed.copy(partitionValues = Seq())
-        }
-=======
       case _ => subFeed.clearPartitionValues(breakLineageOnChange = false)
->>>>>>> e62146a4
     }
   }
 
