/*
 * Smart Data Lake - Build your data lake the smart way.
 *
 * Copyright © 2019-2020 ELCA Informatique SA (<https://www.elca.ch>)
 *
 * This program is free software: you can redistribute it and/or modify
 * it under the terms of the GNU General Public License as published by
 * the Free Software Foundation, either version 3 of the License, or
 * (at your option) any later version.
 *
 * This program is distributed in the hope that it will be useful,
 * but WITHOUT ANY WARRANTY; without even the implied warranty of
 * MERCHANTABILITY or FITNESS FOR A PARTICULAR PURPOSE.  See the
 * GNU General Public License for more details.
 *
 * You should have received a copy of the GNU General Public License
 * along with this program. If not, see <http://www.gnu.org/licenses/>.
 */
package io.smartdatalake.workflow.dataobject

import java.sql.{ResultSet, ResultSetMetaData}

import com.typesafe.config.Config
import io.smartdatalake.config.SdlConfigObject.{ConnectionId, DataObjectId}
import io.smartdatalake.config.{ConfigurationException, FromConfigFactory, InstanceRegistry}
import io.smartdatalake.definitions.SDLSaveMode
import io.smartdatalake.definitions.SDLSaveMode.SDLSaveMode
import io.smartdatalake.util.hdfs.PartitionValues
import io.smartdatalake.util.misc.DataFrameUtil.DfSDL
import io.smartdatalake.util.misc.{DefaultExpressionData, SparkExpressionUtil}
import io.smartdatalake.workflow.ActionPipelineContext
import io.smartdatalake.workflow.connection.JdbcTableConnection
import org.apache.spark.annotation.DeveloperApi
import org.apache.spark.sql.functions.col
import org.apache.spark.sql.types.StructType
import org.apache.spark.sql.{DataFrame, SaveMode, SparkSession}

/**
 * [[DataObject]] of type JDBC.
 * Provides details for an action to access tables in a database through JDBC.
 * @param id unique name of this data object
 * @param createSql DDL-statement to be executed in prepare phase, using output jdbc connection
 * @param preReadSql SQL-statement to be executed in exec phase before reading input table, using input jdbc connection.
 *                   Use tokens with syntax %{<spark sql expression>} to substitute with values from [[DefaultExpressionData]].
 * @param postReadSql SQL-statement to be executed in exec phase after reading input table and before action is finished, using input jdbc connection
 *                   Use tokens with syntax %{<spark sql expression>} to substitute with values from [[DefaultExpressionData]].
 * @param preWriteSql SQL-statement to be executed in exec phase before writing output table, using output jdbc connection
 *                   Use tokens with syntax %{<spark sql expression>} to substitute with values from [[DefaultExpressionData]].
 * @param postWriteSql SQL-statement to be executed in exec phase after writing output table, using output jdbc connection
 *                   Use tokens with syntax %{<spark sql expression>} to substitute with values from [[DefaultExpressionData]].
 * @param schemaMin An optional, minimal schema that this DataObject must have to pass schema validation on reading and writing.
 * @param saveMode [[SDLSaveMode]] to use when writing table, default is "Overwrite". Only "Append" and "Overwrite" supported.
 * @param table The jdbc table to be read
 * @param jdbcFetchSize Number of rows to be fetched together by the Jdbc driver
 * @param connectionId Id of JdbcConnection configuration
 * @param jdbcOptions Any jdbc options according to [[https://spark.apache.org/docs/latest/sql-data-sources-jdbc.html]].
 *                    Note that some options above set and override some of this options explicitly.
 * @param virtualPartitions Virtual partition columns. Note that this doesn't need to be the same as the database partition
 *                   columns for this table. But it is important that there is an index on these columns to efficiently
 *                   list existing "partitions".
 * @param expectedPartitionsCondition Optional definition of partitions expected to exist.
 *                                    Define a Spark SQL expression that is evaluated against a [[PartitionValues]] instance and returns true or false
 *                                    Default is to expect all partitions to exist.
 */
case class JdbcTableDataObject(override val id: DataObjectId,
                               createSql: Option[String] = None,
                               preReadSql: Option[String] = None,
                               postReadSql: Option[String] = None,
                               preWriteSql: Option[String] = None,
                               postWriteSql: Option[String] = None,
                               override val schemaMin: Option[StructType] = None,
                               override var table: Table,
                               jdbcFetchSize: Int = 1000,
                               saveMode: SDLSaveMode = SDLSaveMode.Overwrite,
                               connectionId: ConnectionId,
                               jdbcOptions: Map[String, String] = Map(),
                               virtualPartitions: Seq[String] = Seq(),
                               override val expectedPartitionsCondition: Option[String] = None,
                               override val metadata: Option[DataObjectMetadata] = None
                              )(@transient implicit val instanceRegistry: InstanceRegistry)
  extends TransactionalSparkTableDataObject with CanHandlePartitions {

  /**
   * Connection defines driver, url and db in central location
   */
  @DeveloperApi
  val connection: JdbcTableConnection = getConnection[JdbcTableConnection](connectionId)

  // Define partition columns
  // Virtual partition column name might be quoted to force case sensitivity in database queries
  override val partitions: Seq[String] = virtualPartitions.map(prepareCaseSensitiveName).map(_.name)

  // prepare final table
  table = table.overrideDb(connection.db)
  if(table.db.isEmpty) throw ConfigurationException(s"($id) db is not defined in table and connection for dataObject.")

  assert(saveMode==SDLSaveMode.Append || saveMode==SDLSaveMode.Overwrite, s"($id) Only saveMode Append and Overwrite are supported.")

  // jdbc column metadata
  lazy val columns = getJdbcColumnMetadata

  override def prepare(implicit session: SparkSession): Unit = {

    // test connection
    try {
      connection.test()
    } catch {
      case ex: Throwable => throw ConnectionTestException(s"($id) Can not connect. Error: ${ex.getMessage}", ex)
    }

    // test table existing
    if (!isTableExisting) {
      createSql.foreach{ sql =>
        logger.info(s"($id) createSQL is being executed")
        connection.execJdbcStatement(sql)
      }
      assert(isTableExisting, s"($id) Table ${table.fullName} doesn't exist. Define createSQL to create table automatically.")
    }

    // test partition columns exist
    if (virtualPartitions.nonEmpty) {
      val missingPartitionColumns = virtualPartitions.map(prepareCaseSensitiveName)
        .filterNot( partition => columns.exists(c => partition.nameEquals(c)))
        .map(_.name)
      assert(missingPartitionColumns.isEmpty, s"($id) Virtual partition columns ${missingPartitionColumns.mkString(",")} missing in table definition")
    }
  }

  override def getDataFrame(partitionValues: Seq[PartitionValues] = Seq())(implicit session: SparkSession, context: ActionPipelineContext): DataFrame = {
    val queryOrTable = Map(table.query.map(q => ("query",q)).getOrElse("dbtable"->table.fullName))
    val df = session.read.format("jdbc")
      .options(jdbcOptions)
      .options(
        Map("url" -> connection.url,
          "driver" -> connection.driver,
          "fetchSize" -> jdbcFetchSize.toString))
      .options(connection.getAuthModeSparkOptions)
      .options(queryOrTable)
      .load()
    validateSchemaMin(df, "read")
    df.colNamesLowercase
  }

  override def init(df: DataFrame, partitionValues: Seq[PartitionValues])(implicit session: SparkSession, context: ActionPipelineContext): Unit = {
    validateSchemaMin(df, "write")
    validateSchemaOnWrite(df)
  }

  // cache response to avoid jdbc query.
  private var cachedExistingSchema: Option[StructType] = None
  private def validateSchemaOnWrite(df: DataFrame)(implicit session: SparkSession, context: ActionPipelineContext): Unit = {
    // validate against hive table schema if existing
    if (isTableExisting) {
      val existingSchema = cachedExistingSchema.getOrElse {
        cachedExistingSchema = Some(getDataFrame().schema)
        cachedExistingSchema.get
      }
      validateSchema(df, existingSchema, "write")
    }
  }

  override def writeDataFrame(df: DataFrame, partitionValues: Seq[PartitionValues] = Seq(), isRecursiveInput: Boolean = false)(implicit session: SparkSession, context: ActionPipelineContext): Unit = {
    require(table.query.isEmpty, s"($id) Cannot write to jdbc DataObject defined by a query.")
    validateSchemaMin(df, "write")
    validateSchemaOnWrite(df)

    // validate columns exists
    val dfWrite = if (isTableExisting) {
      val dfColumns = df.columns.map(c => JdbcColumn(c, isNameCaseSensitiv = false))
      val colsMissingInTable = dfColumns.filter(c => !columns.exists(c.nameEquals))
      assert(colsMissingInTable.isEmpty, s"Columns ${colsMissingInTable.mkString(", ")} missing in $id")
      val colsMissingInDataFrame = columns.filter(c => !dfColumns.exists(c.nameEquals))
      assert(colsMissingInTable.isEmpty, s"Columns ${colsMissingInDataFrame.mkString(", ")} exist in $id but not in DataFrame")

      // cleanup existing data if saveMode=overwrite
      if (saveMode == SDLSaveMode.Overwrite) {
        if (partitionValues.nonEmpty) deletePartitions(partitionValues)
        else deleteAllData
      }

      // order DataFrame columns according to table metadata
      df.select(columns.map(c => col(c.name)): _*)
    } else df

    // write table
    // No need to define any partitions as parallelization will be defined according to the data frame's partitions
    dfWrite.write.mode(SaveMode.Append).format("jdbc")
      .options(jdbcOptions)
      .options(Map(
        "url" -> connection.url,
        "driver" -> connection.driver,
        "dbtable" -> s"${table.fullName}"
      ))
      .options(connection.getAuthModeSparkOptions)
      .save
  }

  override def preRead(partitionValues: Seq[PartitionValues])(implicit session: SparkSession, context: ActionPipelineContext): Unit = {
    super.preRead(partitionValues)
    preparedAndExecSql(preReadSql, Some("preReadSql"), partitionValues)
  }
  override def postRead(partitionValues: Seq[PartitionValues])(implicit session: SparkSession, context: ActionPipelineContext): Unit = {
    super.postRead(partitionValues)
    preparedAndExecSql(postReadSql, Some("postReadSql"), partitionValues)
  }
  override def preWrite(implicit session: SparkSession, context: ActionPipelineContext): Unit = {
    super.preWrite
    preparedAndExecSql(preWriteSql, Some("preWriteSql"), Seq()) // no partition values here...
  }
  override def postWrite(partitionValues: Seq[PartitionValues])(implicit session: SparkSession, context: ActionPipelineContext): Unit = {
    super.postWrite(partitionValues)
    preparedAndExecSql(postWriteSql, Some("postWriteSql"), partitionValues)
  }
  private def preparedAndExecSql(sqlOpt: Option[String], configName: Option[String], partitionValues: Seq[PartitionValues])(implicit session: SparkSession, context: ActionPipelineContext): Unit = {
    sqlOpt.foreach { sql =>
      val data = DefaultExpressionData.from(context, partitionValues)
      val preparedSql = SparkExpressionUtil.substitute(id, configName, sql, data)
      logger.info(s"($id) ${configName.getOrElse("SQL")} is being executed: $preparedSql")
      connection.execJdbcStatement(preparedSql, logging = false)
    }
  }

<<<<<<< HEAD
  // cache if db is existing - update as long as db is not existing
  private var _isDBExisting: Boolean = false
  override def isDbExisting(implicit session: SparkSession): Boolean = {
    if (!_isDBExisting &&connection.catalog.isDbExisting(table.db.get)) _isDBExisting = true
    // return
    _isDBExisting
  }

  // cache if table is existing - update as long as table is not existing
  private var _isTableExisting: Boolean = false
  override def isTableExisting(implicit session: SparkSession): Boolean = {
    if (!_isTableExisting && connection.catalog.isTableExisting(table.db.get, table.name)) _isTableExisting = true
    // return
    _isTableExisting
=======
  // cache response to avoid jdbc query.
  private var cachedIsDbExisting: Option[Boolean] = None
  override def isDbExisting(implicit session: SparkSession): Boolean = {
    cachedIsDbExisting.getOrElse {
      cachedIsDbExisting = Option(connection.catalog.isDbExisting(table.db.get))
      cachedIsDbExisting.get
    }
  }
  // cache if table is existing to avoid jdbc query.
  private var cachedIsTableExisting: Option[Boolean] = None
  override def isTableExisting(implicit session: SparkSession): Boolean = {
    cachedIsTableExisting.getOrElse {
      val existing = connection.catalog.isTableExisting(table.db.get, table.name)
      if (existing) cachedIsTableExisting = Some(existing) // only cache if existing, otherwise query again later
      existing
    }
>>>>>>> c8d733db
  }

  def deleteAllData(implicit session: SparkSession): Unit = {
    connection.execJdbcStatement(s"delete from ${table.fullName}")
  }

  override def dropTable(implicit session: SparkSession): Unit = {
    connection.execJdbcStatement(s"drop table if exists ${table.fullName}")
  }

  override def factory: FromConfigFactory[DataObject] = JdbcTableDataObject

  /**
   * Listing virtual partitions by a "select distinct partition-columns" query
   */
  override def listPartitions(implicit session: SparkSession): Seq[PartitionValues] = {
    if (partitions.nonEmpty) {
      val tableClause = table.query.map( q => s"($q)").getOrElse(table.fullName)
      val partitionListQuery = s"select distinct ${virtualPartitions.mkString(", ")} from $tableClause"
      val partitionsWithIdx = partitions.zipWithIndex
      def evalPartitions(rs: ResultSet): Seq[PartitionValues] = {
        Iterator.continually(rs.next).takeWhile(identity).map {
          _ => PartitionValues(partitionsWithIdx.map{ case (col,idx) => col -> rs.getObject(idx+1)}.toMap)
        }.toVector
      }
      connection.execJdbcQuery(partitionListQuery, evalPartitions)
    } else Seq()
  }

  /**
   * Delete virtual partitions by "delete from" statement
   */
  override def deletePartitions(partitionValues: Seq[PartitionValues])(implicit session: SparkSession): Unit = {
    if (partitionValues.nonEmpty) {
      val partitionsColss = partitionValues.map(_.keys).distinct
      assert(partitionsColss.size == 1, "All partition values must have the same set of partition columns defined!")
      val partitionCols = partitionsColss.head
      val deletePartitionQuery = if (partitionCols.size == 1) {
        s"delete from ${table.fullName} where ${partitionCols.head} in ('${partitionValues.map(pv => pv(partitionCols.head)).mkString("','")}')"
      } else {
        val partitionValuesStr = partitionValues.map(pv => s"('${partitionCols.map(pv(_).toString).mkString("','")}')")
        s"delete from ${table.fullName} where (${partitionCols.mkString(",")}) in (${partitionValuesStr.mkString(",")})"
      }
      connection.execJdbcStatement(deletePartitionQuery)
    }
  }

  private def prepareCaseSensitiveName(name: String): JdbcColumn= {
    val caseSensitiveNamePattern = "^[\"'](.*)[\"']$".r
    name match {
      case caseSensitiveNamePattern(nameOnly) => JdbcColumn(nameOnly, isNameCaseSensitiv = true)
      case _ => JdbcColumn(name, isNameCaseSensitiv = false)
    }
  }

  def getJdbcColumnMetadata: Seq[JdbcColumn] = {
    val metadataQuery = table.query.getOrElse(s"select * from ${table.fullName}") + " where 1=0"
    def evalColumnNames(rs: ResultSet): Seq[JdbcColumn] = {
      (1 to rs.getMetaData.getColumnCount).map( i => JdbcColumn.from(rs.getMetaData, i))
    }
    connection.execJdbcQuery(metadataQuery, evalColumnNames)
  }
}

private[smartdatalake] case class JdbcColumn(name: String, isNameCaseSensitiv: Boolean, jdbcType: Option[Int] = None, dbTypeName: Option[String] = None, precision: Option[Int] = None, scale: Option[Int] = None) {
  def nameEquals(other: JdbcColumn): Boolean = {
    if (this.isNameCaseSensitiv || other.isNameCaseSensitiv) this.name.equals(other.name)
    else this.name.equalsIgnoreCase(other.name)
  }
}
private[smartdatalake] object JdbcColumn {
  def from(metadata: ResultSetMetaData, colIdx: Int): JdbcColumn = {
    val name = metadata.getColumnName(colIdx)
    val isNameCaseSensitiv = name != name.toUpperCase
    JdbcColumn(name, isNameCaseSensitiv, Option(metadata.getColumnType(colIdx)), Option(metadata.getColumnTypeName(colIdx)), Option(metadata.getPrecision(colIdx)), Option(metadata.getScale(colIdx)))
  }
}

object JdbcTableDataObject extends FromConfigFactory[DataObject] {
  override def fromConfig(config: Config)(implicit instanceRegistry: InstanceRegistry): JdbcTableDataObject = {
    extract[JdbcTableDataObject](config)
  }
}<|MERGE_RESOLUTION|>--- conflicted
+++ resolved
@@ -220,22 +220,6 @@
     }
   }
 
-<<<<<<< HEAD
-  // cache if db is existing - update as long as db is not existing
-  private var _isDBExisting: Boolean = false
-  override def isDbExisting(implicit session: SparkSession): Boolean = {
-    if (!_isDBExisting &&connection.catalog.isDbExisting(table.db.get)) _isDBExisting = true
-    // return
-    _isDBExisting
-  }
-
-  // cache if table is existing - update as long as table is not existing
-  private var _isTableExisting: Boolean = false
-  override def isTableExisting(implicit session: SparkSession): Boolean = {
-    if (!_isTableExisting && connection.catalog.isTableExisting(table.db.get, table.name)) _isTableExisting = true
-    // return
-    _isTableExisting
-=======
   // cache response to avoid jdbc query.
   private var cachedIsDbExisting: Option[Boolean] = None
   override def isDbExisting(implicit session: SparkSession): Boolean = {
@@ -252,7 +236,6 @@
       if (existing) cachedIsTableExisting = Some(existing) // only cache if existing, otherwise query again later
       existing
     }
->>>>>>> c8d733db
   }
 
   def deleteAllData(implicit session: SparkSession): Unit = {
