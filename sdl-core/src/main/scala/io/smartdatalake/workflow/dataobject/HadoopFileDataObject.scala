/*
 * Smart Data Lake - Build your data lake the smart way.
 *
 * Copyright © 2019-2020 ELCA Informatique SA (<https://www.elca.ch>)
 *
 * This program is free software: you can redistribute it and/or modify
 * it under the terms of the GNU General Public License as published by
 * the Free Software Foundation, either version 3 of the License, or
 * (at your option) any later version.
 *
 * This program is distributed in the hope that it will be useful,
 * but WITHOUT ANY WARRANTY; without even the implied warranty of
 * MERCHANTABILITY or FITNESS FOR A PARTICULAR PURPOSE.  See the
 * GNU General Public License for more details.
 *
 * You should have received a copy of the GNU General Public License
 * along with this program. If not, see <http://www.gnu.org/licenses/>.
 */
package io.smartdatalake.workflow.dataobject

import io.smartdatalake.config.InstanceRegistry
import io.smartdatalake.config.SdlConfigObject.ConnectionId
import io.smartdatalake.definitions.Environment
import io.smartdatalake.util.hdfs.{HdfsUtil, PartitionLayout, PartitionValues}
import io.smartdatalake.util.misc.DataFrameUtil.arrayToSeq
import io.smartdatalake.util.misc.{AclDef, AclUtil, SerializableHadoopConfiguration, SmartDataLakeLogger}
import io.smartdatalake.workflow.ActionPipelineContext
import io.smartdatalake.workflow.connection.HadoopFileConnection
import org.apache.hadoop.fs.{FileSystem, Path}
import org.apache.spark.sql.SparkSession

import java.io.{InputStream, OutputStream}
import scala.util.{Failure, Success, Try}

/**
 * A [[DataObject]] backed by a file in HDFS.
 *
 * Provides access to resources on local or distribute (remote) file systems supported by Apache Hadoop.
 * This includes normal disk access, FTP, and Hadoop Distributed File System (HDFS).
 *
 * @see [[FileSystem]]
 */
private[smartdatalake] trait HadoopFileDataObject extends FileRefDataObject with CanCreateInputStream with CanCreateOutputStream with HasHadoopStandardFilestore with SmartDataLakeLogger {

  /**
   * Return the [[InstanceRegistry]] parsed from the SDL configuration used for this run.
   *
   * @return the current [[InstanceRegistry]].
   */
  def instanceRegistry(): InstanceRegistry

  /**
   * Return the ACL definition for the Hadoop path of this DataObject
   *
   * @see [[org.apache.hadoop.fs.permission.AclEntry]]
   */
  def acl(): Option[AclDef]

  /**
   * Return the connection id.
   *
   * Connection defines path prefix (scheme, authority, base path) and ACL's in central location.
   */
  def connectionId(): Option[ConnectionId]

  protected val connection: Option[HadoopFileConnection] = connectionId().map {
    c => getConnectionReg[HadoopFileConnection](c, instanceRegistry())
  }


  /**
   * Configure whether [[io.smartdatalake.workflow.action.Action]]s should fail if the input file(s) are missing
   * on the file system.
   *
   * Default is false.
   */
  def failIfFilesMissing: Boolean = false

  // these variables are not serializable
  @transient private var hadoopPathHolder: Option[Path] = None

  def hadoopPath(implicit session: SparkSession): Path = {
    if (hadoopPathHolder.isEmpty) {
      hadoopPathHolder = Some(HdfsUtil.prefixHadoopPath(path, connection.map(_.pathPrefix)))
    }
    hadoopPathHolder.get
  }

  override def getPath: String = hadoopPathHolder.map(_.toUri.toString).getOrElse(throw new RuntimeException("hadoopPath not yet initialized"))

  /**
   * Check if the input files exist.
   *
   * @throws IllegalArgumentException if `failIfFilesMissing` = true and no files found at `path`.
   */
  protected def checkFilesExisting(implicit session: SparkSession): Boolean = {
    val files = if (filesystem.exists(hadoopPath)) {
      arrayToSeq(filesystem.listStatus(hadoopPath))
    } else {
      Seq.empty
    }

    if (files.isEmpty) {
      logger.warn(s"($id) No files found at $hadoopPath. Can not import any data.")
      require(!failIfFilesMissing, s"($id) failIfFilesMissing is enabled and no files to process have been found in $hadoopPath.")
    }

    files.nonEmpty
  }

  override def deleteFileRefs(fileRefs: Seq[FileRef])(implicit session: SparkSession): Unit = {
    // delete given files on hdfs
    fileRefs.foreach { file =>
      filesystem.delete(new Path(file.fullPath), false) // recursive=false
    }
  }

  /**
   * Delete Hadoop Partitions.
   *
   * if there is no value for a partition column before the last partition column given, the partition path will be exploded
   */
  override def deletePartitions(partitionValues: Seq[PartitionValues])(implicit session: SparkSession): Unit = {
    assert(partitions.nonEmpty, s"deletePartitions called but no partition columns are defined for $id")

    // delete given partitions on hdfs
    val pathsToDelete = partitionValues.flatMap(getConcretePaths)
    pathsToDelete.foreach(filesystem.delete(_, /*recursive*/ true))
  }

  /**
   * Delete files inside Hadoop Partitions, but keep partition directory to preserve ACLs
   *
   * if there is no value for a partition column before the last partition column given, the partition path will be exploded
   */
  def deletePartitionsFiles(partitionValues: Seq[PartitionValues])(implicit session: SparkSession): Unit = {
    assert(partitions.nonEmpty, s"deletePartitions called but no partition columns are defined for $id")

    // delete files for given partitions on hdfs
    val pathsToDelete = partitionValues.flatMap(getConcretePaths)
    pathsToDelete.foreach(deleteAllFiles)
  }

  /**
   * Generate all paths for given partition values exploding undefined partitions before the last given partition value.
   * Use case: Reading all files from a given path with spark cannot contain wildcards.
   * If there are partitions without given partition value before the last partition value given, they must be searched with globs.
   */
  def getConcretePaths(pv: PartitionValues)(implicit session: SparkSession): Seq[Path] = {
    assert(partitions.nonEmpty)
    // check if valid init of partitions -> then we can read all at once, otherwise we need to search with globs as load doesnt support wildcards
    if (partitions.inits.map(_.toSet).contains(pv.keys)) {
      val partitionLayout = HdfsUtil.getHadoopPartitionLayout(partitions.filter(pv.isDefinedAt))
      Seq(new Path(hadoopPath, pv.getPartitionString(partitionLayout)))
    } else {
      // get all partition columns until last given partition value
      val givenPartitions = pv.keys
      val initPartitions = partitions.reverse.dropWhile(!givenPartitions.contains(_)).reverse
      // create path with wildcards
      val partitionLayout = HdfsUtil.getHadoopPartitionLayout(initPartitions)
      val globPartitionPath = new Path(hadoopPath, pv.getPartitionString(partitionLayout))
      logger.info(s"($id) getConcretePaths with globs needed because ${pv.keys.mkString(",")} is not an init of partition columns ${partitions.mkString(",")}, path = $globPartitionPath")
      filesystem.globStatus(globPartitionPath).map(_.getPath)
    }
  }

  /**
   * List partitions on data object's root path
   */
  override def listPartitions(implicit session: SparkSession): Seq[PartitionValues] = {
    partitionLayout().map {
      partitionLayout =>
        // get search pattern for root directory
        val pattern = PartitionLayout.replaceTokens(partitionLayout, PartitionValues(Map()))
        // list directories and extract partition values
<<<<<<< HEAD
        filesystem.globStatus(new Path(hadoopPath, pattern))
          .filter { fs => fs.isDirectory }
          .map(_.getPath.toString)
          .map(path => PartitionLayout.extractPartitionValues(partitionLayout, "", path + separator))
=======
        filesystem.globStatus( new Path(hadoopPath, pattern))
          .filter{fs => fs.isDirectory}
          .map(path => PartitionLayout.extractPartitionValues(partitionLayout, "", relativizePath(path.getPath.toString) + separator))
>>>>>>> 48abf458
          .toSeq
    }.getOrElse(Seq())
  }

  override def relativizePath(path: String): String = {
    val normalizedPath = new Path(path).toString
    val pathPrefix = (".*"+hadoopPath.toString).r // ignore any absolute path prefix up and including hadoop path
    pathPrefix.replaceFirstIn(normalizedPath, "").stripPrefix(Path.SEPARATOR)
  }

  override def createEmptyPartition(partitionValues: PartitionValues)(implicit session: SparkSession): Unit = {
    // check if valid init of partitions -> otherwise we can not create empty partition as path is not fully defined
    if (partitions.inits.map(_.toSet).contains(partitionValues.keys)) {
      val partitionLayout = HdfsUtil.getHadoopPartitionLayout(partitions.filter(partitionValues.isDefinedAt))
      val partitionPath = new Path(hadoopPath, partitionValues.getPartitionString(partitionLayout))
      filesystem.mkdirs(partitionPath)
    } else {
      logger.info(s"($id) can not createEmptyPartition for $partitionValues as ${partitionValues.keys.mkString(",")} is not an init of partition columns ${partitions.mkString(",")}")
    }
  }

  override def movePartitions(partitionValuesMapping: Seq[(PartitionValues, PartitionValues)])(implicit session: SparkSession): Unit = {
    partitionValuesMapping.foreach {
      case (pvExisting, pvNew) => HdfsUtil.movePartition(hadoopPath, pvExisting, pvNew, fileName, filesystem)
    }
    logger.info(s"($id) Archived partitions ${partitionValuesMapping.map(m => s"${m._1}->${m._2}").mkString(", ")}")
  }

  override def getFileRefs(partitionValues: Seq[PartitionValues])(implicit session: SparkSession): Seq[FileRef] = {
    val paths: Seq[(PartitionValues, String)] = getSearchPaths(partitionValues)
    // search paths and prepare FileRef's
    paths.flatMap { case (v, p) =>
      logger.debug(s"listing $p")
      filesystem.globStatus(new Path(p))
        .map { f =>
          // check if we have to extract partition values from file path
          val pVs = if (v.keys != partitions.toSet) extractPartitionValuesFromPath(f.getPath.toString)
          else v
          FileRef(f.getPath.toString, f.getPath.getName, pVs)
        }
    }
  }

  override def preWrite(implicit session: SparkSession, context: ActionPipelineContext): Unit = {
    super.preWrite
    // validate if acl's must be / are configured before writing
    if (Environment.hadoopAuthoritiesWithAclsRequired.exists(a => filesystem.getUri.toString.contains(a))) {
      require(acl().isDefined, s"($id) ACL definitions are required for writing DataObjects on hadoop authority ${filesystem.getUri} by environment setting hadoopAuthoritiesWithAclsRequired")
    }
  }

  override def postWrite(partitionValues: Seq[PartitionValues])(implicit session: SparkSession, context: ActionPipelineContext): Unit = {
    super.postWrite(partitionValues)
    applyAcls
  }

  override def createInputStream(path: String)(implicit session: SparkSession): InputStream = {
    Try(filesystem.open(new Path(path))) match {
      case Success(r) => r
      case Failure(e) => throw new RuntimeException(s"Can't create InputStream for $id and $path: ${e.getClass.getSimpleName} - ${e.getMessage}", e)
    }
  }

  override def createOutputStream(path: String, overwrite: Boolean)(implicit session: SparkSession): OutputStream = {
    Try(filesystem.create(new Path(path), overwrite)) match {
      case Success(r) => r
      case Failure(e) => throw new RuntimeException(s"Can't create OutputStream for $id and $path: : ${e.getClass.getSimpleName} - ${e.getMessage}", e)
    }
  }

  override def deleteAll(implicit session: SparkSession): Unit = {
    logger.info(s"($id) deleteAll $hadoopPath")
    filesystem.delete(hadoopPath, true) // recursive=true
  }

  /**
   * delete all files inside given path recursively
   */
  def deleteAllFiles(path: Path)(implicit session: SparkSession): Unit = {
    val dirEntries = filesystem.globStatus(new Path(path, "*")).map(_.getPath)
    dirEntries.foreach { p =>
      if (filesystem.isDirectory(p)) deleteAllFiles(p)
      else filesystem.delete(p, /*recursive*/ false)
    }
  }

  protected[workflow] def applyAcls(implicit session: SparkSession): Unit = {
    val aclToApply = acl().orElse(connection.flatMap(_.acl))
    if (aclToApply.isDefined) AclUtil.addACLs(aclToApply.get, hadoopPath)(filesystem)
  }
}<|MERGE_RESOLUTION|>--- conflicted
+++ resolved
@@ -62,7 +62,6 @@
    * Connection defines path prefix (scheme, authority, base path) and ACL's in central location.
    */
   def connectionId(): Option[ConnectionId]
-
   protected val connection: Option[HadoopFileConnection] = connectionId().map {
     c => getConnectionReg[HadoopFileConnection](c, instanceRegistry())
   }
@@ -173,16 +172,9 @@
         // get search pattern for root directory
         val pattern = PartitionLayout.replaceTokens(partitionLayout, PartitionValues(Map()))
         // list directories and extract partition values
-<<<<<<< HEAD
         filesystem.globStatus(new Path(hadoopPath, pattern))
           .filter { fs => fs.isDirectory }
-          .map(_.getPath.toString)
-          .map(path => PartitionLayout.extractPartitionValues(partitionLayout, "", path + separator))
-=======
-        filesystem.globStatus( new Path(hadoopPath, pattern))
-          .filter{fs => fs.isDirectory}
           .map(path => PartitionLayout.extractPartitionValues(partitionLayout, "", relativizePath(path.getPath.toString) + separator))
->>>>>>> 48abf458
           .toSeq
     }.getOrElse(Seq())
   }
