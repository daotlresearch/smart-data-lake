/*
 * Smart Data Lake - Build your data lake the smart way.
 *
 * Copyright © 2019-2020 ELCA Informatique SA (<https://www.elca.ch>)
 *
 * This program is free software: you can redistribute it and/or modify
 * it under the terms of the GNU General Public License as published by
 * the Free Software Foundation, either version 3 of the License, or
 * (at your option) any later version.
 *
 * This program is distributed in the hope that it will be useful,
 * but WITHOUT ANY WARRANTY; without even the implied warranty of
 * MERCHANTABILITY or FITNESS FOR A PARTICULAR PURPOSE.  See the
 * GNU General Public License for more details.
 *
 * You should have received a copy of the GNU General Public License
 * along with this program. If not, see <http://www.gnu.org/licenses/>.
 */
package io.smartdatalake.workflow.dataobject

import com.typesafe.config.Config
import io.smartdatalake.config.SdlConfigObject.{ConnectionId, DataObjectId}
import io.smartdatalake.config.{ConfigurationException, FromConfigFactory, InstanceRegistry}
import io.smartdatalake.util.hdfs.PartitionValues
import io.smartdatalake.util.misc.DataFrameUtil.DfSDL
import io.smartdatalake.workflow.connection.JdbcTableConnection
import org.apache.spark.sql.types.StructType
import org.apache.spark.sql.{DataFrame, SaveMode, SparkSession}

/**
 * [[DataObject]] of type JDBC.
 * Provides details for an action to access tables in a database through JDBC.
 * @param id unique name of this data object
 * @param createSql DDL-statement to be executed in prepare phase
 * @param preSql SQL-statement to be executed before writing to table
 * @param postSql SQL-statement to be executed after writing to table
 * @param schemaMin An optional, minimal schema that this DataObject must have to pass schema validation on reading and writing.
 * @param table The jdbc table to be read
 * @param jdbcFetchSize Number of rows to be fetched together by the Jdbc driver
 * @param connectionId Id of JdbcConnection configuration
 * @param jdbcOptions Any jdbc options according to [[https://spark.apache.org/docs/latest/sql-data-sources-jdbc.html]].
 *                    Note that some options above set and override some of this options explicitly.
 */
case class JdbcTableDataObject(override val id: DataObjectId,
                               createSql: Option[String] = None,
                               preSql: Option[String] = None,
                               postSql: Option[String] = None,
                               override val schemaMin: Option[StructType] = None,
                               override var table: Table,
                               jdbcFetchSize: Int = 1000,
                               connectionId: ConnectionId,
                               jdbcOptions: Map[String, String] = Map(),
                               override val metadata: Option[DataObjectMetadata] = None
                              )(@transient implicit val instanceRegistry: InstanceRegistry)
<<<<<<< HEAD
  extends TransactionalSparkTableDataObject {
=======
  extends TransactionalSparkTableDataObject with CanWriteDataFrame {
>>>>>>> 2a8c736c

  /**
   * Connection defines driver, url and db in central location
   */
  private val connection = getConnection[JdbcTableConnection](connectionId)

  // prepare final table
  table = table.overrideDb(connection.db)
  if(table.db.isEmpty) throw ConfigurationException(s"($id) db is not defined in table and connection for dataObject.")

  override def prepare(implicit session: SparkSession): Unit = {

    // test connection
    try {
      connection.test()
    } catch {
      case ex: Throwable => throw ConnectionTestException(s"($id) Can not connect. Error: ${ex.getMessage}", ex)
    }

    // test table existing
    if (!isTableExisting) {
      createSql.foreach{ sql =>
        logger.info(s"($id) createSQL is being executed")
        connection.execJdbcStatement(sql)
      }
      assert(isTableExisting, s"($id) Table ${table.fullName} doesn't exist. Define createSQL to create table automatically.")
    }
  }

  override def getDataFrame(partitionValues: Seq[PartitionValues] = Seq())(implicit session: SparkSession): DataFrame = {
    val queryOrTable = Map(table.query.map(q => ("query",q)).getOrElse(("dbtable"->table.fullName)))
    val df = session.read.format("jdbc")
      .options(jdbcOptions)
      .options(
        Map("url" -> connection.url,
          "driver" -> connection.driver,
          "fetchSize" -> jdbcFetchSize.toString))
      .options(connection.getAuthModeSparkOptions)
      .options(queryOrTable)
      .load()
    validateSchemaMin(df)
    df.colNamesLowercase
  }

  override def preWrite(implicit session: SparkSession): Unit = {
    super.preWrite
    preSql.foreach { sql =>
      logger.info(s"($id) preSQL is being executed")
      connection.execJdbcStatement(sql)
    }
  }

  override def writeDataFrame(df: DataFrame, partitionValues: Seq[PartitionValues])(implicit session: SparkSession): Unit = {
    require(table.query.isEmpty, s"($id) Cannot write to jdbc DataObject defined by a query.")
    validateSchemaMin(df)
    // write table
    // No need to define any partitions as parallelization will be defined according to the data frame's partitions
    df.write.mode(SaveMode.Append).format("jdbc")
      .options(jdbcOptions)
      .options(Map(
        "url" -> connection.url,
        "driver" -> connection.driver,
        "dbtable" -> s"${table.fullName}"
      ))
      .options(connection.getAuthModeSparkOptions)
      .save
  }

  override def postWrite(implicit session: SparkSession): Unit = {
    super.postWrite
    postSql.foreach{ sql =>
      logger.info(s"($id) postSQL is being executed")
      connection.execJdbcStatement(sql)
    }
  }

  override def isDbExisting(implicit session: SparkSession): Boolean = connection.catalog.isDbExisting(table.db.get)
  override def isTableExisting(implicit session: SparkSession): Boolean = connection.catalog.isTableExisting(table.db.get, table.name)

  override def dropTable(implicit session: SparkSession): Unit = {
    connection.execJdbcStatement(s"drop table if exists ${table.fullName}")
  }

  override def factory: FromConfigFactory[DataObject] = JdbcTableDataObject
}

object JdbcTableDataObject extends FromConfigFactory[DataObject] {
  override def fromConfig(config: Config, instanceRegistry: InstanceRegistry): JdbcTableDataObject = {
    import configs.syntax.ConfigOps
    import io.smartdatalake.config._

    implicit val instanceRegistryImpl: InstanceRegistry = instanceRegistry
    config.extract[JdbcTableDataObject].value
  }
}<|MERGE_RESOLUTION|>--- conflicted
+++ resolved
@@ -18,12 +18,16 @@
  */
 package io.smartdatalake.workflow.dataobject
 
+import java.sql.ResultSet
+
 import com.typesafe.config.Config
 import io.smartdatalake.config.SdlConfigObject.{ConnectionId, DataObjectId}
 import io.smartdatalake.config.{ConfigurationException, FromConfigFactory, InstanceRegistry}
+import io.smartdatalake.definitions.Environment
 import io.smartdatalake.util.hdfs.PartitionValues
 import io.smartdatalake.util.misc.DataFrameUtil.DfSDL
 import io.smartdatalake.workflow.connection.JdbcTableConnection
+import org.apache.spark.sql.streaming.Trigger
 import org.apache.spark.sql.types.StructType
 import org.apache.spark.sql.{DataFrame, SaveMode, SparkSession}
 
@@ -52,11 +56,7 @@
                                jdbcOptions: Map[String, String] = Map(),
                                override val metadata: Option[DataObjectMetadata] = None
                               )(@transient implicit val instanceRegistry: InstanceRegistry)
-<<<<<<< HEAD
-  extends TransactionalSparkTableDataObject {
-=======
   extends TransactionalSparkTableDataObject with CanWriteDataFrame {
->>>>>>> 2a8c736c
 
   /**
    * Connection defines driver, url and db in central location
@@ -125,7 +125,7 @@
       .save
   }
 
-  override def postWrite(implicit session: SparkSession): Unit = {
+   override def postWrite(implicit session: SparkSession): Unit = {
     super.postWrite
     postSql.foreach{ sql =>
       logger.info(s"($id) postSQL is being executed")
@@ -133,17 +133,51 @@
     }
   }
 
-  override def isDbExisting(implicit session: SparkSession): Boolean = connection.catalog.isDbExisting(table.db.get)
-  override def isTableExisting(implicit session: SparkSession): Boolean = connection.catalog.isTableExisting(table.db.get, table.name)
+  override def isDbExisting(implicit session: SparkSession): Boolean = {
+    val cntTableInCatalog =
+      if (Environment.enableJdbcCaseSensitivity)
+        s"select count(*) from INFORMATION_SCHEMA.SCHEMATA where TABLE_SCHEMA='${table.db.get}'"
+      else
+        s"select count(*) from INFORMATION_SCHEMA.SCHEMATA where upper(TABLE_SCHEMA)=upper('${table.db.get}')"
+    def evalTableExistsInCatalog( rs:ResultSet ) : Boolean = {
+      rs.next
+      rs.getInt(1) == 1
+    }
+    connection.execJdbcQuery(cntTableInCatalog, evalTableExistsInCatalog)
+  }
+
+
+  override def isTableExisting(implicit session: SparkSession): Boolean = {
+
+    val cntTableInCatalog =
+      if (Environment.enableJdbcCaseSensitivity)
+        s"select count(*) from INFORMATION_SCHEMA.TABLES where TABLE_NAME='${table.name}' and TABLE_SCHEMA='${table.db.get}'"
+      else
+        s"select count(*) from INFORMATION_SCHEMA.TABLES where upper(TABLE_NAME)=upper('${table.name}') and upper(TABLE_SCHEMA)=upper('${table.db.get}')"
+    def evalTableExistsInCatalog( rs:ResultSet ) : Boolean = {
+      rs.next
+      rs.getInt(1)==1
+    }
+    connection.execJdbcQuery( cntTableInCatalog, evalTableExistsInCatalog )
+
+  }
 
   override def dropTable(implicit session: SparkSession): Unit = {
     connection.execJdbcStatement(s"drop table if exists ${table.fullName}")
   }
 
+  /**
+   * @inheritdoc
+   */
   override def factory: FromConfigFactory[DataObject] = JdbcTableDataObject
+
 }
 
 object JdbcTableDataObject extends FromConfigFactory[DataObject] {
+
+  /**
+   * @inheritdoc
+   */
   override def fromConfig(config: Config, instanceRegistry: InstanceRegistry): JdbcTableDataObject = {
     import configs.syntax.ConfigOps
     import io.smartdatalake.config._
