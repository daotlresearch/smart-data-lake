/*
 * Smart Data Lake - Build your data lake the smart way.
 *
 * Copyright © 2019-2020 ELCA Informatique SA (<https://www.elca.ch>)
 *
 * This program is free software: you can redistribute it and/or modify
 * it under the terms of the GNU General Public License as published by
 * the Free Software Foundation, either version 3 of the License, or
 * (at your option) any later version.
 *
 * This program is distributed in the hope that it will be useful,
 * but WITHOUT ANY WARRANTY; without even the implied warranty of
 * MERCHANTABILITY or FITNESS FOR A PARTICULAR PURPOSE.  See the
 * GNU General Public License for more details.
 *
 * You should have received a copy of the GNU General Public License
 * along with this program. If not, see <http://www.gnu.org/licenses/>.
 */
package io.smartdatalake.workflow

<<<<<<< HEAD
import java.time.{LocalDateTime, Duration => JavaDuration}

import io.smartdatalake.app.SmartDataLakeBuilderConfig
import io.smartdatalake.metrics.StageMetricsListener
import io.smartdatalake.util.hdfs.{HdfsUtil, PartitionValues}
import io.smartdatalake.util.misc.SmartDataLakeLogger
import io.smartdatalake.workflow.DAGHelper._
import io.smartdatalake.workflow.action.RuntimeEventState.RuntimeEventState
import io.smartdatalake.workflow.action.{Action, RuntimeEventState, RuntimeInfo}
=======
import io.smartdatalake.config.SdlConfigObject.{ActionObjectId, DataObjectId}
import io.smartdatalake.metrics.SparkStageMetricsListener
import io.smartdatalake.util.hdfs.PartitionValues
import io.smartdatalake.util.misc.SmartDataLakeLogger
import io.smartdatalake.workflow.DAGHelper._
import io.smartdatalake.workflow.action.RuntimeEventState.RuntimeEventState
import io.smartdatalake.workflow.action.{Action, RuntimeEventState, SparkSubFeedAction}
>>>>>>> 2cc83f59
import monix.execution.Scheduler
import monix.execution.schedulers.SchedulerService
import org.apache.hadoop.fs.{FileSystem, Path}
import org.apache.spark.sql.SparkSession

import scala.concurrent.Await
import scala.concurrent.duration._
import scala.io.Codec

private[smartdatalake] case class ActionDAGEdge(override val nodeIdFrom: NodeId, override val nodeIdTo: NodeId, override val resultId: String) extends DAGEdge

private[smartdatalake] case class InitDAGNode(override val nodeId: NodeId, edges: Seq[String]) extends DAGNode {
  override def toString: NodeId = nodeId // this is displayed in ascii graph visualization
}

private[smartdatalake] case class DummyDAGResult(override val resultId: String) extends DAGResult

<<<<<<< HEAD
private[smartdatalake] case class ActionDAGRun(dag: DAG[Action], runId: Int, attemptId: Int, partitionValues: Seq[PartitionValues], parallelism: Int, stateStore: Option[ActionDAGRunStateStore]) extends SmartDataLakeLogger {
=======
private[smartdatalake] class ActionEventListener(operation: String) extends DAGEventListener[Action] with SmartDataLakeLogger {
  override def onNodeStart(node: Action): Unit = {
    node.addRuntimeEvent(operation, RuntimeEventState.STARTED, "-")
    logger.info(s"(${node.id}): $operation started")
  }
  override def onNodeSuccess(node: Action): Unit = {
    node.addRuntimeEvent(operation, RuntimeEventState.SUCCEEDED, "-")
    logger.info(s"(${node.id}): $operation: succeeded")
  }
  override def onNodeFailure(exception: Throwable)(node: Action): Unit = {
    node.addRuntimeEvent(operation, RuntimeEventState.FAILED, s"${exception.getClass.getSimpleName}: ${exception.getMessage}")
    logger.error(s"(${node.id}): $operation failed with ${exception.getClass.getSimpleName}: ${exception.getMessage}")
  }
  override def onNodeSkipped(exception: Throwable)(node: Action): Unit = {
    node.addRuntimeEvent(operation, RuntimeEventState.SKIPPED, s"${exception.getClass.getSimpleName}: ${exception.getMessage}")
    logger.warn(s"(${node.id}): $operation: skipped because of ${exception.getClass.getSimpleName}: ${exception.getMessage}")
  }
}

private[smartdatalake] trait ActionMetrics {
  def getId: String
  def getOrder: Long
  def getMainInfos: Map[String,Any]
  def getAsText: String
}

private[smartdatalake] case class ActionDAGRun(dag: DAG[Action], runId: String, partitionValues: Seq[PartitionValues], parallelism: Int) extends SmartDataLakeLogger {
>>>>>>> 2cc83f59

  private def createScheduler(parallelism: Int = 1) = Scheduler.fixedPool(s"dag-$runId", parallelism)

  private def run[R<:DAGResult](op: String, parallelism: Int = 1)(operation: (DAGNode, Seq[R]) => Seq[R])(implicit session: SparkSession, context: ActionPipelineContext): Seq[R] = {
    implicit val scheduler: SchedulerService = createScheduler(parallelism)
    val task = dag.buildTaskGraph[R](new ActionEventListener(op))(operation)
    val futureResult = task.runToFuture(scheduler)

    // wait for result
    val result = Await.result(futureResult, Duration.Inf)
    scheduler.shutdown

    // collect all root exceptions
    val dagExceptions = result.filter(_.isFailure).map(_.failed.get).flatMap {
      case ex: DAGException => ex.getDAGRootExceptions
      case ex => throw ex // this should not happen
    }
    val dagExceptionsToStop = dagExceptions.filter(_.severity <= ExceptionSeverity.SKIPPED)
    // log all exceptions
    dagExceptions.foreach {
      case ex if (ex.severity <= ExceptionSeverity.CANCELLED) => logger.error(s"$op: ${ex.getClass.getSimpleName}: ${ex.getMessage}")
      case ex => logger.warn(s"$op: ${ex.getClass.getSimpleName}: ${ex.getMessage}")
    }
    // log dag on error
    if (dagExceptionsToStop.nonEmpty) ActionDAGRun.logDag(s"$op failed for dag $runId", dag)
    // throw most severe exception
    dagExceptionsToStop.sortBy(_.severity).foreach{ throw _ }

    // extract & return subfeeds
    result.filter(_.isSuccess).map(_.get)
  }

  def prepare(implicit session: SparkSession, context: ActionPipelineContext): Unit = {
    // run prepare for every node
    run[DummyDAGResult]("prepare", parallelism) {
      case (node: InitDAGNode, _) =>
        node.edges.map(dataObjectId => DummyDAGResult(dataObjectId))
      case (node: Action, empty) =>
        node.prepare
        node.outputs.map(outputDO => DummyDAGResult(outputDO.id.id))
      case x => throw new IllegalStateException(s"Unmatched case $x")
    }
  }

  def init(implicit session: SparkSession, context: ActionPipelineContext): Seq[SubFeed] = {
    // run init for every node
    run[SubFeed]("init") {
      case (node: InitDAGNode, _) =>
        node.edges.map(dataObjectId => InitSubFeed(dataObjectId, partitionValues))
      case (node: Action, subFeeds) =>
        node.init(subFeeds)
      case x => throw new IllegalStateException(s"Unmatched case $x")
    }
  }

  def exec(implicit session: SparkSession, context: ActionPipelineContext): Seq[SubFeed] = {
    // run exec for every node
    val stageMetricsListener = new SparkStageMetricsListener(notifyActionMetric)
    session.sparkContext.addSparkListener(stageMetricsListener)
    val result = try {
      run[SubFeed] ("exec") {
        case (node: InitDAGNode, _) =>
          node.edges.map(dataObjectId => InitSubFeed(dataObjectId, partitionValues))
        case (node: Action, subFeeds) =>
          node.preExec
          val resultSubFeeds = node.exec(subFeeds)
          node.postExec(subFeeds, resultSubFeeds)
          //return
          resultSubFeeds
        case x => throw new IllegalStateException(s"Unmatched case $x")
      }
    } finally {
      session.sparkContext.removeSparkListener(stageMetricsListener)
    }
    // log dag execution
    ActionDAGRun.logDag(s"exec result dag $runId", dag)

    // return
    result
  }

  /**
<<<<<<< HEAD
   * Collect runtime information from for every action of the dag
   */
  def getRuntimeInfos: Map[String, RuntimeInfo] = {
    dag.getNodes.map( a => (a.id.id, a.getRuntimeInfo.getOrElse(RuntimeInfo(RuntimeEventState.PENDING)))).toMap
  }

  /**
   * Save state of dag to file
   */
  def saveState(implicit session: SparkSession, context: ActionPipelineContext): Unit = {
    stateStore.foreach(_.saveState(ActionDAGRunState(context.appConfig, runId, attemptId, getRuntimeInfos)))
  }

  private class ActionEventListener(operation: String)(implicit session: SparkSession, context: ActionPipelineContext) extends DAGEventListener[Action] with SmartDataLakeLogger {
    override def onNodeStart(node: Action): Unit = {
      node.addRuntimeEvent(operation, RuntimeEventState.STARTED)
      logger.info(s"${node.toStringShort}: $operation started")
    }
    override def onNodeSuccess(results: Seq[DAGResult])(node: Action): Unit = {
      node.addRuntimeEvent(operation, RuntimeEventState.SUCCEEDED, results = results.collect{ case x: SubFeed => x })
      logger.info(s"${node.toStringShort}: $operation: succeeded")
      if (operation=="exec") saveState
    }
    override def onNodeFailure(exception: Throwable)(node: Action): Unit = {
      node.addRuntimeEvent(operation, RuntimeEventState.FAILED, Some(s"${exception.getClass.getSimpleName}: ${exception.getMessage}"))
      logger.error(s"${node.toStringShort}: $operation failed with ${exception.getClass.getSimpleName}: ${exception.getMessage}")
      if (operation=="exec") saveState
    }
    override def onNodeSkipped(exception: Throwable)(node: Action): Unit = {
      node.addRuntimeEvent(operation, RuntimeEventState.SKIPPED, Some(s"${exception.getClass.getSimpleName}: ${exception.getMessage}"))
      logger.warn(s"${node.toStringShort}: $operation: skipped because of ${exception.getClass.getSimpleName}: ${exception.getMessage}")
      if (operation=="exec") saveState
    }
  }
}

/**
 * ActionDAGRunState contains all configuration and state of an ActionDAGRun needed to start a recovery run in case of failure.
 */
case class ActionDAGRunState(appConfig: SmartDataLakeBuilderConfig, runId: Int, attemptId: Int, actionsState: Map[String, RuntimeInfo] ) {
  def toJson: String = ActionDAGRunState.toJson(this)
}
object ActionDAGRunState {
  // json4s is used because kxbmap configs supports converting case classes to config only from verion 5.0 which isn't yet stable
  // json4s is included with spark-core
  // Note that key-type of Maps must be String in json4s (e.g. actionsState...)
  import org.json4s._
  import org.json4s.jackson.JsonMethods._
  import org.json4s.jackson.Serialization
  def toJson(actionDAGRunState: ActionDAGRunState): String = {
    implicit val formats: Formats = Serialization.formats(NoTypeHints) + RuntimeEventStateSerializer + DurationSerializer + LocalDateTimeSerializer
    pretty(parse(Serialization.write(actionDAGRunState)))
  }
  def fromJson(stateJson: String): ActionDAGRunState = {
    implicit val formats: Formats = DefaultFormats + RuntimeEventStateSerializer + DurationSerializer + LocalDateTimeSerializer
    parse(stateJson).extract[ActionDAGRunState]
  }
  // custom serialization for RuntimeEventState which is shorter than the default
  case object RuntimeEventStateSerializer extends CustomSerializer[RuntimeEventState](format => (
    { case JString(state) => RuntimeEventState.withName(state) },
    { case state: RuntimeEventState => JString(state.toString) }
  ))
  // custom serialization for Duration
  case object DurationSerializer extends CustomSerializer[JavaDuration](format => (
    { case JString(dur) => JavaDuration.parse(dur) },
    { case dur: JavaDuration => JString(dur.toString) }
  ))
  // custom serialization for LocalDateTime
  case object LocalDateTimeSerializer extends CustomSerializer[LocalDateTime](format => (
    { case JString(tstmp) => LocalDateTime.parse(tstmp) },
    { case tstmp: LocalDateTime => JString(tstmp.toString) }
  ))
}

case class ActionDAGRunStateStore(statePath: String, appName: String) extends SmartDataLakeLogger {

  private val hadoopStatePath = HdfsUtil.addHadoopDefaultSchemaAuthority(new Path(statePath))
  implicit private val filesystem: FileSystem = HdfsUtil.getHadoopFs(hadoopStatePath)
  if (!filesystem.exists(hadoopStatePath)) filesystem.mkdirs(hadoopStatePath)

  def saveState(state: ActionDAGRunState): Unit = synchronized {
    val json = state.toJson
    val file = new Path(hadoopStatePath, s"${appName}_${state.runId}_${state.attemptId}.json")
    val os = filesystem.create(file, true) // overwrite if exists
    os.write(json.getBytes("UTF-8"))
    os.close()
    logger.info(s"updated state into ${file.toUri}")
  }

  def getLatestState(runId: Option[Int] = None): (Path,Int,Int) = {
    val stateFiles = getFiles
    val latestStateFile = stateFiles
      .filter(x => runId.isEmpty || runId.contains(x._3))
      .sortBy(x => (x._2, x._3)).lastOption
    require(latestStateFile.nonEmpty, s"No state file for application $appName and runId ${runId.getOrElse("latest")} found.")
    latestStateFile.get
  }

  def getLatestRunId: Option[Int] = {
    val stateFiles = getFiles
    val latestStateFile = stateFiles
      .sortBy(x => (x._2, x._3)).lastOption
    latestStateFile.map(_._2)
  }

  private def getFiles: Seq[(Path,Int,Int)] = {
    val filenameMatcher = "([^_]+)_([0-9]+)_([0-9]+).json".r
    filesystem.listStatus(hadoopStatePath)
      .filter( x => x.isFile && x.getPath.getName.startsWith(appName))
      .flatMap( x => x.getPath.getName match {
        case filenameMatcher(appName, runId, attemptId) => Some((x.getPath, appName, runId.toInt, attemptId.toInt))
        case _ => None
      })
      .filter(x => x._2==appName)
      .map(x => (x._1, x._3, x._4))
  }

  /**
   * recover previous run state
   */
  def recoverRunState(stateFile: Path): ActionDAGRunState = {
    require(filesystem.isFile(stateFile), s"Cannot recover previous run state. ${stateFile.toUri} doesn't exists or is not a file.")
    val is = filesystem.open(stateFile)
    val json = scala.io.Source.fromInputStream(is)(Codec.UTF8).mkString
    ActionDAGRunState.fromJson(json)
=======
   * Get Action count per RuntimeEventState
   */
  def getStatistics: Seq[(Option[RuntimeEventState],Int)] = {
    dag.sortedNodes.collect { case n: Action => n }.map(_.getRuntimeState._1)
      .groupBy(identity).mapValues(_.size).toSeq.sortBy(_._1.getOrElse(RuntimeEventState.NONE))
  }

  def notifyActionMetric(actionId: ActionObjectId, dataObjectId: Option[DataObjectId], metrics: ActionMetrics): Unit = {
    val action = dag.sortedNodes.collect{ case a:Action => a }
      .find(_.nodeId == actionId.id).getOrElse(throw new IllegalStateException(s"Unknown action $actionId"))
    action.onRuntimeMetrics(dataObjectId, metrics)
>>>>>>> 2cc83f59
  }
}

private[smartdatalake] object ActionDAGRun extends SmartDataLakeLogger {

  /**
   * create ActionDAGRun
   */
  def apply(actions: Seq[Action], runId: Int, attemptId: Int, partitionValues: Seq[PartitionValues] = Seq(), parallelism: Int = 1, stateStore: Option[ActionDAGRunStateStore] = None)(implicit session: SparkSession, context: ActionPipelineContext): ActionDAGRun = {

    // prepare edges: list of actions dependencies
    // this can be created by combining input and output ids between actions
    val nodeInputs = actions.map( action => (action.id, action.inputs.map(_.id)))
    val outputsToNodeMap = actions.flatMap( action => action.outputs.map( output => (output.id, action.id))).toMap
    val allEdges = nodeInputs.flatMap{ case (nodeIdTo, inputIds) => inputIds.map( inputId => (outputsToNodeMap.get(inputId), nodeIdTo, inputId))}

    // test
    val duplicateEdges = allEdges.groupBy(identity).mapValues(_.size).filter(_._2 > 1).keys
    assert( duplicateEdges.isEmpty, s"Duplicate edges found: ${duplicateEdges}" )

    // create init node from input edges
    val inputEdges = allEdges.filter(_._1.isEmpty)
    logger.info(s"input edges are $inputEdges")
    val initNodeId = "init"
    val initAction = InitDAGNode(initNodeId, inputEdges.map(_._3.id))
    val edges = allEdges.map{ case (nodeIdFromOpt, nodeIdTo, resultId) => ActionDAGEdge(nodeIdFromOpt.map(_.id).getOrElse(initNodeId), nodeIdTo.id, resultId.id)}

    // create dag
    val dag = DAG.create[Action](initAction +: actions, edges)
    logDag(s"created dag $runId", dag)

<<<<<<< HEAD
    ActionDAGRun(dag, runId, attemptId, partitionValues, parallelism, stateStore)
=======
    // enable runtime metrics
    actions.foreach(_.enableRuntimeMetrics())

    ActionDAGRun(dag, runId, partitionValues, parallelism)
>>>>>>> 2cc83f59
  }

  def logDag(msg: String, dag: DAG[_]): Unit = {
    logger.info(s"""$msg:
                   |${dag.toString}
    """.stripMargin)
  }
}<|MERGE_RESOLUTION|>--- conflicted
+++ resolved
@@ -18,25 +18,19 @@
  */
 package io.smartdatalake.workflow
 
-<<<<<<< HEAD
 import java.time.{LocalDateTime, Duration => JavaDuration}
 
 import io.smartdatalake.app.SmartDataLakeBuilderConfig
-import io.smartdatalake.metrics.StageMetricsListener
+import io.smartdatalake.config.SdlConfigObject.{ActionObjectId, DataObjectId}
+import io.smartdatalake.metrics.SparkStageMetricsListener
+import io.smartdatalake.util.hdfs.PartitionValues
 import io.smartdatalake.util.hdfs.{HdfsUtil, PartitionValues}
 import io.smartdatalake.util.misc.SmartDataLakeLogger
 import io.smartdatalake.workflow.DAGHelper._
 import io.smartdatalake.workflow.action.RuntimeEventState.RuntimeEventState
 import io.smartdatalake.workflow.action.{Action, RuntimeEventState, RuntimeInfo}
-=======
-import io.smartdatalake.config.SdlConfigObject.{ActionObjectId, DataObjectId}
-import io.smartdatalake.metrics.SparkStageMetricsListener
-import io.smartdatalake.util.hdfs.PartitionValues
-import io.smartdatalake.util.misc.SmartDataLakeLogger
-import io.smartdatalake.workflow.DAGHelper._
 import io.smartdatalake.workflow.action.RuntimeEventState.RuntimeEventState
 import io.smartdatalake.workflow.action.{Action, RuntimeEventState, SparkSubFeedAction}
->>>>>>> 2cc83f59
 import monix.execution.Scheduler
 import monix.execution.schedulers.SchedulerService
 import org.apache.hadoop.fs.{FileSystem, Path}
@@ -54,9 +48,6 @@
 
 private[smartdatalake] case class DummyDAGResult(override val resultId: String) extends DAGResult
 
-<<<<<<< HEAD
-private[smartdatalake] case class ActionDAGRun(dag: DAG[Action], runId: Int, attemptId: Int, partitionValues: Seq[PartitionValues], parallelism: Int, stateStore: Option[ActionDAGRunStateStore]) extends SmartDataLakeLogger {
-=======
 private[smartdatalake] class ActionEventListener(operation: String) extends DAGEventListener[Action] with SmartDataLakeLogger {
   override def onNodeStart(node: Action): Unit = {
     node.addRuntimeEvent(operation, RuntimeEventState.STARTED, "-")
@@ -84,7 +75,6 @@
 }
 
 private[smartdatalake] case class ActionDAGRun(dag: DAG[Action], runId: String, partitionValues: Seq[PartitionValues], parallelism: Int) extends SmartDataLakeLogger {
->>>>>>> 2cc83f59
 
   private def createScheduler(parallelism: Int = 1) = Scheduler.fixedPool(s"dag-$runId", parallelism)
 
@@ -167,7 +157,6 @@
   }
 
   /**
-<<<<<<< HEAD
    * Collect runtime information from for every action of the dag
    */
   def getRuntimeInfos: Map[String, RuntimeInfo] = {
@@ -201,6 +190,21 @@
       logger.warn(s"${node.toStringShort}: $operation: skipped because of ${exception.getClass.getSimpleName}: ${exception.getMessage}")
       if (operation=="exec") saveState
     }
+  }
+
+
+  /**
+   * Get Action count per RuntimeEventState
+   */
+  def getStatistics: Seq[(Option[RuntimeEventState],Int)] = {
+    dag.sortedNodes.collect { case n: Action => n }.map(_.getRuntimeState._1)
+      .groupBy(identity).mapValues(_.size).toSeq.sortBy(_._1.getOrElse(RuntimeEventState.NONE))
+  }
+
+  def notifyActionMetric(actionId: ActionObjectId, dataObjectId: Option[DataObjectId], metrics: ActionMetrics): Unit = {
+    val action = dag.sortedNodes.collect{ case a:Action => a }
+      .find(_.nodeId == actionId.id).getOrElse(throw new IllegalStateException(s"Unknown action $actionId"))
+    action.onRuntimeMetrics(dataObjectId, metrics)
   }
 }
 
@@ -293,19 +297,6 @@
     val is = filesystem.open(stateFile)
     val json = scala.io.Source.fromInputStream(is)(Codec.UTF8).mkString
     ActionDAGRunState.fromJson(json)
-=======
-   * Get Action count per RuntimeEventState
-   */
-  def getStatistics: Seq[(Option[RuntimeEventState],Int)] = {
-    dag.sortedNodes.collect { case n: Action => n }.map(_.getRuntimeState._1)
-      .groupBy(identity).mapValues(_.size).toSeq.sortBy(_._1.getOrElse(RuntimeEventState.NONE))
-  }
-
-  def notifyActionMetric(actionId: ActionObjectId, dataObjectId: Option[DataObjectId], metrics: ActionMetrics): Unit = {
-    val action = dag.sortedNodes.collect{ case a:Action => a }
-      .find(_.nodeId == actionId.id).getOrElse(throw new IllegalStateException(s"Unknown action $actionId"))
-    action.onRuntimeMetrics(dataObjectId, metrics)
->>>>>>> 2cc83f59
   }
 }
 
@@ -337,14 +328,10 @@
     val dag = DAG.create[Action](initAction +: actions, edges)
     logDag(s"created dag $runId", dag)
 
-<<<<<<< HEAD
-    ActionDAGRun(dag, runId, attemptId, partitionValues, parallelism, stateStore)
-=======
     // enable runtime metrics
     actions.foreach(_.enableRuntimeMetrics())
 
-    ActionDAGRun(dag, runId, partitionValues, parallelism)
->>>>>>> 2cc83f59
+    ActionDAGRun(dag, runId, attemptId, partitionValues, parallelism, stateStore)
   }
 
   def logDag(msg: String, dag: DAG[_]): Unit = {
