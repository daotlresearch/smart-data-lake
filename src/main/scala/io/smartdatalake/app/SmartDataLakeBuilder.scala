/*
 * Smart Data Lake - Build your data lake the smart way.
 *
 * Copyright © 2019-2020 ELCA Informatique SA (<https://www.elca.ch>)
 *
 * This program is free software: you can redistribute it and/or modify
 * it under the terms of the GNU General Public License as published by
 * the Free Software Foundation, either version 3 of the License, or
 * (at your option) any later version.
 *
 * This program is distributed in the hope that it will be useful,
 * but WITHOUT ANY WARRANTY; without even the implied warranty of
 * MERCHANTABILITY or FITNESS FOR A PARTICULAR PURPOSE.  See the
 * GNU General Public License for more details.
 *
 * You should have received a copy of the GNU General Public License
 * along with this program. If not, see <http://www.gnu.org/licenses/>.
 */
package io.smartdatalake.app

import java.io.File
import java.time.LocalDateTime

import com.typesafe.config.Config
import io.smartdatalake.config.{ConfigLoader, ConfigParser, InstanceRegistry}
import io.smartdatalake.util.hdfs.PartitionValues
import io.smartdatalake.util.misc.{LogUtil, MemoryUtils, SmartDataLakeLogger}
import io.smartdatalake.workflow._
import io.smartdatalake.workflow.action.RuntimeEventState
import org.apache.spark.sql.SparkSession
import scopt.OptionParser

/**
 * This case class represents a default configuration for the App.
 * It is populated by parsing command-line arguments.
 * It also specifies default values.
 *
 * @param feedSel         Regex pattern to select the feed to execute.
 * @param applicationName Application name.
 * @param configuration   A configuration file or a directory containing configuration files.
 * @param master          The Spark master URL passed to SparkContext when in local mode.
 * @param deployMode      The Spark deploy mode passed to SparkContext when in local mode.
 * @param username        Kerberos user name (`username`@`kerberosDomain`) for local mode.
 * @param kerberosDomain  Kerberos domain (`username`@`kerberosDomain`) for local mode.
 * @param keytabPath      Path to Kerberos keytab file for local mode.
 */
case class SmartDataLakeBuilderConfig(feedSel: String = null,
                                      applicationName: Option[String] = None,
                                      configuration: Option[String] = None,
                                      master: Option[String] = None,
                                      deployMode: Option[String] = None,
                                      username: Option[String] = None,
                                      kerberosDomain: Option[String] = None,
                                      keytabPath: Option[File] = None,
                                      partitionValues: Option[Seq[PartitionValues]] = None,
                                      multiPartitionValues: Option[Seq[PartitionValues]] = None,
                                      parallelism: Int = 1,
                                      overrideJars: Option[Seq[String]] = None
                                ) {
  def validate(): Unit = {
    assert(!master.contains("yarn") || deployMode.nonEmpty, "spark deploy-mode must be set if spark master=yarn")
    assert(partitionValues.isEmpty || multiPartitionValues.isEmpty, "partitionValues and multiPartitionValues cannot be defined at the same time")
  }
  def getPartitionValues: Option[Seq[PartitionValues]] = partitionValues.orElse(multiPartitionValues)
}

/**
 * Abstract Smart Data Lake Command Line Application.
 */
abstract class SmartDataLakeBuilder extends SmartDataLakeLogger {

  // read version from package manifest (not defined if project is executed in IntellJ)
  val appVersion: String = Option(getClass.getPackage.getImplementationVersion).getOrElse("develop")
  val appType: String = getClass.getSimpleName.replaceAll("\\$$","") // remove $ from object name and use it as appType

  /**
   * Create a new SDL configuration.
   *
   * Could be used in the future to set default values.
   *
   * @return a new, initialized [[SmartDataLakeBuilderConfig]].
   */
  def initConfigFromEnvironment: SmartDataLakeBuilderConfig = SmartDataLakeBuilderConfig()

  /**
   * The Parser defines how to extract the options from the command line args.
   * Subclasses SmartDataLakeBuilder can define additional options to be extracted.
   */
  protected val parser: OptionParser[SmartDataLakeBuilderConfig] = new OptionParser[SmartDataLakeBuilderConfig](appType) {
    override def showUsageOnError = true

    head(appType, appVersion)

    opt[String]('f', "feed-sel")
      .required
      .action( (arg, config) => config.copy(feedSel = arg) )
      .text("Regex pattern to select the feed to execute.")
    opt[String]('n', "name")
      .action( (arg, config) => config.copy(applicationName = Some(arg)) )
      .text("Optional name of the application. If not specified feed-sel is used.")
    opt[String]('c', "config")
      .action( (arg, config) => config.copy(configuration = Some(arg)) )
      .text("One or multiple configuration files or directories containing configuration files, separated by comma.")
    opt[String]("partition-values")
      .action((arg, config) => config.copy(partitionValues = Some(PartitionValues.parseSingleColArg(arg))))
      .text(s"Partition values to process in format ${PartitionValues.singleColFormat}.")
    opt[String]("multi-partition-values")
      .action((arg, config) => config.copy(partitionValues = Some(PartitionValues.parseMultiColArg(arg))))
      .text(s"Multi partition values to process in format ${PartitionValues.multiColFormat}.")
    opt[Int]("parallelism")
      .action((arg, config) => config.copy(parallelism = arg))
      .text(s"Parallelism for DAG run.")
    opt[String]("override-jars")
      .action((arg, config) => config.copy(overrideJars = Some(arg.split(','))))
      .text("Comma separated list of jars for child-first class loader. The jars must be present in classpath.")

    help("help").text("Display the help text.")

    version("version").text("Display version information.")
  }


  /**
   * Parses the supplied (command line) arguments.
   *
   * This method parses command line arguments and creates the corresponding [[SmartDataLakeBuilderConfig]]
   *
   * @param args an Array of command line arguments.
   * @param config a configuration initialized with default values.
   * @return a new configuration with default values overwritten from the supplied command line arguments.
   */
  def parseCommandLineArguments(args: Array[String], config: SmartDataLakeBuilderConfig): Option[SmartDataLakeBuilderConfig] = {
    parser.parse(args, config)
  }

  /**
   * Run the application with the provided configuarion.
   *
   * @param appConfig Application configuration (parsed from command line).
   */
<<<<<<< HEAD
  def run(appConfig: SmartDataLakeBuilderConfig): Unit = try {
=======
  def run(appConfig: SmartDataLakeBuilderConfig): String = {
>>>>>>> a682ac72

    // validate application config
    appConfig.validate()

    // init config
    logger.info(s"Feed selector: ${appConfig.feedSel}")
    logger.info(s"Application: ${appConfig.applicationName}")
    logger.info(s"Master: ${appConfig.master.getOrElse(sys.props.get("spark.master"))}")
    logger.info(s"Deploy-Mode: ${appConfig.deployMode.getOrElse(sys.props.get("spark.submit.deployMode"))}")
    logger.debug(s"Environment: "+sys.env.map(x => x._1+"="+x._2).mkString(" "))
    logger.debug(s"System properties: "+sys.props.toMap.map(x => x._1+"="+x._2).mkString(" "))
    val appName = appConfig.applicationName.getOrElse(appConfig.feedSel)

    // load config
    val config: Config = appConfig.configuration match {
      case Some(configuration) => ConfigLoader.loadConfigFromFilesystem(configuration.split(',').toSeq)
      case None => ConfigLoader.loadConfigFromClasspath
    }
    require(config.hasPath("actions"), s"No configuration parsed or it does not have a section called actions")
    require(config.hasPath("dataObjects"), s"No configuration parsed or it does not have a section called dataObjects")
    val globalConfig = GlobalConfig.from(config)

    // parse config objects and search actions to execute by feedSel
    implicit val registry: InstanceRegistry = ConfigParser.parse(config)
    val actions = registry.getActions.filter(_.metadata.flatMap(_.feed).exists( _.matches(appConfig.feedSel)))
    require(actions.nonEmpty, s"No action matched the given feed selector: ${appConfig.feedSel}. At least one action needs to be selected.")
    logger.info(s"selected actions ${actions.map(_.id).mkString(", ")}")

    // create Spark Session
    implicit val session: SparkSession = globalConfig.createSparkSession(appName,  appConfig.master, appConfig.deployMode)
    LogUtil.setLogLevel(session.sparkContext)

    // create and execute actions
    implicit val context: ActionPipelineContext = ActionPipelineContext(appConfig.feedSel, appName, registry, referenceTimestamp = Some(LocalDateTime.now))
    // TODO: what about runId?
    val actionDAGRun = ActionDAGRun(actions, runId = "test", appConfig.getPartitionValues.getOrElse(Seq()), appConfig.parallelism )
    try {
      actionDAGRun.prepare
      actionDAGRun.init
      actionDAGRun.exec
    } catch {
      // dont fail an not severe exceptions like having no data to process
      case ex: DAGException if (ex.severity == ExceptionSeverity.SKIPPED) => logger.warn(s"dag run is skipped because of ${ex.getClass.getSimpleName}: ${ex.getMessage}")
    }
<<<<<<< HEAD
  } finally {
    // make sure memory logger timer task is stopped
    MemoryUtils.stopMemoryLogger()
=======

    // return result statistics as string
    actionDAGRun.getStatistics.map( x => x._1.getOrElse(RuntimeEventState.NONE)+"="+x._2).mkString(" ")
>>>>>>> a682ac72
  }
}<|MERGE_RESOLUTION|>--- conflicted
+++ resolved
@@ -138,11 +138,7 @@
    *
    * @param appConfig Application configuration (parsed from command line).
    */
-<<<<<<< HEAD
-  def run(appConfig: SmartDataLakeBuilderConfig): Unit = try {
-=======
-  def run(appConfig: SmartDataLakeBuilderConfig): String = {
->>>>>>> a682ac72
+  def run(appConfig: SmartDataLakeBuilderConfig): String = try {
 
     // validate application config
     appConfig.validate()
@@ -187,14 +183,12 @@
       // dont fail an not severe exceptions like having no data to process
       case ex: DAGException if (ex.severity == ExceptionSeverity.SKIPPED) => logger.warn(s"dag run is skipped because of ${ex.getClass.getSimpleName}: ${ex.getMessage}")
     }
-<<<<<<< HEAD
+
+    // return result statistics as string
+    actionDAGRun.getStatistics.map( x => x._1.getOrElse(RuntimeEventState.NONE)+"="+x._2).mkString(" ")
+
   } finally {
     // make sure memory logger timer task is stopped
     MemoryUtils.stopMemoryLogger()
-=======
-
-    // return result statistics as string
-    actionDAGRun.getStatistics.map( x => x._1.getOrElse(RuntimeEventState.NONE)+"="+x._2).mkString(" ")
->>>>>>> a682ac72
   }
 }