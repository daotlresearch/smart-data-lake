--- conflicted
+++ resolved
@@ -109,13 +109,9 @@
       val runState = stateStore.recoverRunState(stateFile)
       assert(runState.runId == 1)
       assert(runState.attemptId == 1)
-<<<<<<< HEAD
-      assert(runState.actionsState.mapValues(_.state) == Map(action1.id -> RuntimeEventState.SUCCEEDED, action2fail.id -> RuntimeEventState.FAILED))
-=======
       val resultActionsState = runState.actionsState.mapValues(_.state)
       val expectedActionsState = Map((action1.id, RuntimeEventState.SUCCEEDED), (action2fail.id, RuntimeEventState.FAILED))
       assert(resultActionsState == expectedActionsState)
->>>>>>> 54c19dde
     }
 
     // now fill tgt1 with both partitions
@@ -145,13 +141,9 @@
       val runState = stateStore.recoverRunState(stateFile)
       assert(runState.runId == 1)
       assert(runState.attemptId == 2)
-<<<<<<< HEAD
-      assert(runState.actionsState.mapValues(_.state) == Map(action2success.id -> RuntimeEventState.SUCCEEDED))
-=======
       val resultActionsState = runState.actionsState.mapValues(_.state)
       val expectedActionsState = Map((action2success.id, RuntimeEventState.SUCCEEDED))
       assert(resultActionsState == expectedActionsState)
->>>>>>> 54c19dde
       assert(runState.actionsState.head._2.results.head.subFeed.partitionValues == selectedPartitions)
       if (!EnvironmentUtil.isWindowsOS) assert(filesystem.listStatus(new Path(statePath, "current")).map(_.getPath).isEmpty)
     }
@@ -203,13 +195,9 @@
       val runState = stateStore.recoverRunState(stateFile)
       assert(runState.runId == 1)
       assert(runState.attemptId == 1)
-<<<<<<< HEAD
-      assert(runState.actionsState.mapValues(_.state) == Map(action1.id -> RuntimeEventState.SUCCEEDED))
-=======
       val resultActionsState = runState.actionsState.mapValues(_.state)
       val expectedActionsState = Map((action1.id , RuntimeEventState.SUCCEEDED))
       assert(resultActionsState == expectedActionsState)
->>>>>>> 54c19dde
       assert(runState.actionsState.head._2.results.head.subFeed.partitionValues == Seq(PartitionValues(Map("dt"->"20180101"))))
     }
 
@@ -237,13 +225,9 @@
       val runState = stateStore.recoverRunState(stateFile)
       assert(runState.runId == 2)
       assert(runState.attemptId == 1)
-<<<<<<< HEAD
-      assert(runState.actionsState.mapValues(_.state) == Map(action1.id -> RuntimeEventState.SUCCEEDED))
-=======
       val resultActionsState = runState.actionsState.mapValues(_.state)
       val expectedActionsState = Map((action1.id , RuntimeEventState.SUCCEEDED))
       assert(resultActionsState == expectedActionsState)
->>>>>>> 54c19dde
       assert(runState.actionsState.head._2.results.head.subFeed.partitionValues == Seq(PartitionValues(Map("dt"->"20190101"))))
       if (!EnvironmentUtil.isWindowsOS) assert(filesystem.listStatus(new Path(statePath, "current")).map(_.getPath).isEmpty) // doesnt work on windows
     }
